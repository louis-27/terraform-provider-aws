package aws

import (
	"fmt"
	"log"

	"github.com/aws/aws-sdk-go/aws"
	"github.com/aws/aws-sdk-go/service/elbv2"
	"github.com/hashicorp/terraform-plugin-sdk/v2/helper/schema"
)

func dataSourceAwsLbTargetGroup() *schema.Resource {
	return &schema.Resource{
		Read: dataSourceAwsLbTargetGroupRead,
		Schema: map[string]*schema.Schema{
			"arn": {
				Type:     schema.TypeString,
				Optional: true,
				Computed: true,
			},
			"arn_suffix": {
				Type:     schema.TypeString,
				Computed: true,
			},
			"deregistration_delay": {
				Type:     schema.TypeInt,
				Computed: true,
			},
			"health_check": {
				Type:     schema.TypeList,
				Computed: true,
				Elem: &schema.Resource{
					Schema: map[string]*schema.Schema{
						"enabled": {
							Type:     schema.TypeBool,
							Computed: true,
						},
						"healthy_threshold": {
							Type:     schema.TypeInt,
							Computed: true,
						},
<<<<<<< HEAD
						"app_cookie": {
							Type:     schema.TypeList,
							Computed: true,
							Elem: &schema.Resource{
								Schema: map[string]*schema.Schema{
									"cookie_name": {
										Type:     schema.TypeString,
										Computed: true,
									},
									"duration_seconds": {
										Type:     schema.TypeInt,
										Computed: true,
									},
								},
							},
						},
					},
				},
			},

			"health_check": {
				Type:     schema.TypeList,
				Computed: true,
				Elem: &schema.Resource{
					Schema: map[string]*schema.Schema{
						"enabled": {
							Type:     schema.TypeBool,
							Computed: true,
						},

=======
>>>>>>> d03950ac
						"interval": {
							Type:     schema.TypeInt,
							Computed: true,
						},
						"matcher": {
							Type:     schema.TypeString,
							Computed: true,
						},
						"path": {
							Type:     schema.TypeString,
							Computed: true,
						},
						"port": {
							Type:     schema.TypeString,
							Computed: true,
						},
						"protocol": {
							Type:     schema.TypeString,
							Computed: true,
						},
						"timeout": {
							Type:     schema.TypeInt,
							Computed: true,
						},
						"unhealthy_threshold": {
							Type:     schema.TypeInt,
							Computed: true,
						},
					},
				},
			},
			"lambda_multi_value_headers_enabled": {
				Type:     schema.TypeBool,
				Computed: true,
			},
			"load_balancing_algorithm_type": {
				Type:     schema.TypeString,
				Computed: true,
			},
			"name": {
				Type:     schema.TypeString,
				Optional: true,
				Computed: true,
			},
			"port": {
				Type:     schema.TypeInt,
				Computed: true,
			},
			"preserve_client_ip": {
				Type:     schema.TypeString,
				Computed: true,
			},
			"protocol": {
				Type:     schema.TypeString,
				Computed: true,
			},
			"protocol_version": {
				Type:     schema.TypeString,
				Computed: true,
			},
			"proxy_protocol_v2": {
				Type:     schema.TypeBool,
				Computed: true,
			},
			"slow_start": {
				Type:     schema.TypeInt,
				Computed: true,
			},
			"stickiness": {
				Type:     schema.TypeList,
				Computed: true,
				Elem: &schema.Resource{
					Schema: map[string]*schema.Schema{
						"cookie_duration": {
							Type:     schema.TypeInt,
							Computed: true,
						},
						"enabled": {
							Type:     schema.TypeBool,
							Computed: true,
						},
						"type": {
							Type:     schema.TypeString,
							Computed: true,
						},
					},
				},
			},
			"target_type": {
				Type:     schema.TypeString,
				Computed: true,
			},
			"tags": tagsSchemaComputed(),
			"vpc_id": {
				Type:     schema.TypeString,
				Computed: true,
			},
		},
	}
}

func dataSourceAwsLbTargetGroupRead(d *schema.ResourceData, meta interface{}) error {
	elbconn := meta.(*AWSClient).elbv2conn
	tgArn := d.Get("arn").(string)
	tgName := d.Get("name").(string)

	describeTgOpts := &elbv2.DescribeTargetGroupsInput{}
	switch {
	case tgArn != "":
		describeTgOpts.TargetGroupArns = []*string{aws.String(tgArn)}
	case tgName != "":
		describeTgOpts.Names = []*string{aws.String(tgName)}
	}

	log.Printf("[DEBUG] Reading Load Balancer Target Group: %s", describeTgOpts)
	describeResp, err := elbconn.DescribeTargetGroups(describeTgOpts)
	if err != nil {
		return fmt.Errorf("Error retrieving LB Target Group: %w", err)
	}
	if len(describeResp.TargetGroups) != 1 {
		return fmt.Errorf("Search returned %d results, please revise so only one is returned", len(describeResp.TargetGroups))
	}

	targetGroup := describeResp.TargetGroups[0]

	d.SetId(aws.StringValue(targetGroup.TargetGroupArn))
	return flattenAwsLbTargetGroupResource(d, meta, targetGroup)
}<|MERGE_RESOLUTION|>--- conflicted
+++ resolved
@@ -39,7 +39,6 @@
 							Type:     schema.TypeInt,
 							Computed: true,
 						},
-<<<<<<< HEAD
 						"app_cookie": {
 							Type:     schema.TypeList,
 							Computed: true,
@@ -70,8 +69,6 @@
 							Computed: true,
 						},
 
-=======
->>>>>>> d03950ac
 						"interval": {
 							Type:     schema.TypeInt,
 							Computed: true,
