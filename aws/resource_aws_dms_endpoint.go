package aws

import (
	"fmt"
	"log"
	"strings"
	"time"

	"github.com/aws/aws-sdk-go/aws"
	"github.com/aws/aws-sdk-go/aws/awserr"
	dms "github.com/aws/aws-sdk-go/service/databasemigrationservice"
	"github.com/hashicorp/terraform-plugin-sdk/helper/resource"
	"github.com/hashicorp/terraform-plugin-sdk/helper/schema"
	"github.com/hashicorp/terraform-plugin-sdk/helper/validation"
	"github.com/terraform-providers/terraform-provider-aws/aws/internal/keyvaluetags"
)

func resourceAwsDmsEndpoint() *schema.Resource {
	return &schema.Resource{
		Create: resourceAwsDmsEndpointCreate,
		Read:   resourceAwsDmsEndpointRead,
		Update: resourceAwsDmsEndpointUpdate,
		Delete: resourceAwsDmsEndpointDelete,

		Importer: &schema.ResourceImporter{
			State: schema.ImportStatePassthrough,
		},

		Schema: map[string]*schema.Schema{
			"certificate_arn": {
				Type:         schema.TypeString,
				Computed:     true,
				Optional:     true,
				ValidateFunc: validateArn,
			},
			"database_name": {
				Type:     schema.TypeString,
				Optional: true,
			},
			"endpoint_arn": {
				Type:     schema.TypeString,
				Computed: true,
			},
			"endpoint_id": {
				Type:         schema.TypeString,
				Required:     true,
				ForceNew:     true,
				ValidateFunc: validateDmsEndpointId,
			},
			"service_access_role": {
				Type:     schema.TypeString,
				Optional: true,
			},
			"endpoint_type": {
				Type:     schema.TypeString,
				Required: true,
				ValidateFunc: validation.StringInSlice([]string{
					dms.ReplicationEndpointTypeValueSource,
					dms.ReplicationEndpointTypeValueTarget,
				}, false),
			},
			"engine_name": {
				Type:     schema.TypeString,
				Required: true,
				ValidateFunc: validation.StringInSlice([]string{
					"aurora",
					"aurora-postgresql",
					"azuredb",
					"db2",
					"docdb",
					"dynamodb",
<<<<<<< HEAD
					"kinesis",
=======
					"elasticsearch",
>>>>>>> 0d9cfdea
					"mariadb",
					"mongodb",
					"mysql",
					"oracle",
					"postgres",
					"redshift",
					"s3",
					"sqlserver",
					"sybase",
				}, false),
			},
			"extra_connection_attributes": {
				Type:     schema.TypeString,
				Computed: true,
				Optional: true,
			},
			"kms_key_arn": {
				Type:         schema.TypeString,
				Computed:     true,
				Optional:     true,
				ForceNew:     true,
				ValidateFunc: validateArn,
			},
			"password": {
				Type:      schema.TypeString,
				Optional:  true,
				Sensitive: true,
			},
			"port": {
				Type:     schema.TypeInt,
				Optional: true,
			},
			"server_name": {
				Type:     schema.TypeString,
				Optional: true,
			},
			"ssl_mode": {
				Type:     schema.TypeString,
				Computed: true,
				Optional: true,
				ValidateFunc: validation.StringInSlice([]string{
					dms.DmsSslModeValueNone,
					dms.DmsSslModeValueRequire,
					dms.DmsSslModeValueVerifyCa,
					dms.DmsSslModeValueVerifyFull,
				}, false),
			},
			"tags": tagsSchema(),
			"username": {
				Type:     schema.TypeString,
				Optional: true,
			},
			// With default values as per https://docs.aws.amazon.com/dms/latest/userguide/CHAP_Source.MongoDB.html
			"mongodb_settings": {
				Type:     schema.TypeList,
				Optional: true,
				MaxItems: 1,
				DiffSuppressFunc: func(k, old, new string, d *schema.ResourceData) bool {
					if old == "1" && new == "0" {
						return true
					}
					return false
				},
				Elem: &schema.Resource{
					Schema: map[string]*schema.Schema{
						"auth_type": {
							Type:     schema.TypeString,
							Optional: true,
							Default:  dms.AuthTypeValuePassword,
						},
						"auth_mechanism": {
							Type:     schema.TypeString,
							Optional: true,
							Default:  dms.AuthMechanismValueDefault,
						},
						"nesting_level": {
							Type:     schema.TypeString,
							Optional: true,
							Default:  dms.NestingLevelValueNone,
						},
						"extract_doc_id": {
							Type:     schema.TypeString,
							Optional: true,
							Default:  "false",
						},
						"docs_to_investigate": {
							Type:     schema.TypeString,
							Optional: true,
							Default:  "1000",
						},
						"auth_source": {
							Type:     schema.TypeString,
							Optional: true,
							Default:  "admin",
						},
					},
				},
			},
			"s3_settings": {
				Type:     schema.TypeList,
				Optional: true,
				MaxItems: 1,
				DiffSuppressFunc: func(k, old, new string, d *schema.ResourceData) bool {
					if old == "1" && new == "0" {
						return true
					}
					return false
				},
				Elem: &schema.Resource{
					Schema: map[string]*schema.Schema{
						"service_access_role_arn": {
							Type:     schema.TypeString,
							Optional: true,
							Default:  "",
						},
						"external_table_definition": {
							Type:     schema.TypeString,
							Optional: true,
							Default:  "",
						},
						"csv_row_delimiter": {
							Type:     schema.TypeString,
							Optional: true,
							Default:  "\\n",
						},
						"csv_delimiter": {
							Type:     schema.TypeString,
							Optional: true,
							Default:  ",",
						},
						"bucket_folder": {
							Type:     schema.TypeString,
							Optional: true,
							Default:  "",
						},
						"bucket_name": {
							Type:     schema.TypeString,
							Optional: true,
							Default:  "",
						},
						"compression_type": {
							Type:     schema.TypeString,
							Optional: true,
							Default:  "NONE",
						},
					},
				},
			},
<<<<<<< HEAD
			"kinesis_settings": {
=======
			"elasticsearch_settings": {
>>>>>>> 0d9cfdea
				Type:     schema.TypeList,
				Optional: true,
				MaxItems: 1,
				DiffSuppressFunc: func(k, old, new string, d *schema.ResourceData) bool {
					if old == "1" && new == "0" {
						return true
					}
					return false
				},
				Elem: &schema.Resource{
					Schema: map[string]*schema.Schema{
<<<<<<< HEAD
						"message_format": {
							Type:     schema.TypeString,
							Optional: true,
							ValidateFunc: validation.StringInSlice([]string{
								dms.MessageFormatValueJson,
								dms.MessageFormatValueJsonUnformatted,
							}, false),
							Default: dms.MessageFormatValueJson,
						},
						"service_access_role_arn": {
							Type:         schema.TypeString,
							Optional:     true,
							ValidateFunc: validateArn,
						},
						"stream_arn": {
							Type:         schema.TypeString,
							Optional:     true,
							ValidateFunc: validateArn,
=======
						"service_access_role_arn": {
							Type:     schema.TypeString,
							Required: true,
							ForceNew: true,
						},
						"endpoint_uri": {
							Type:     schema.TypeString,
							Required: true,
							ForceNew: true,
						},
						"error_retry_duration": {
							Type:     schema.TypeInt,
							Optional: true,
							Default:  "300",
						},
						"full_load_error_percentage": {
							Type:     schema.TypeInt,
							Optional: true,
							Default:  "10",
>>>>>>> 0d9cfdea
						},
					},
				},
			},
		},
	}
}

func resourceAwsDmsEndpointCreate(d *schema.ResourceData, meta interface{}) error {
	conn := meta.(*AWSClient).dmsconn

	request := &dms.CreateEndpointInput{
		EndpointIdentifier: aws.String(d.Get("endpoint_id").(string)),
		EndpointType:       aws.String(d.Get("endpoint_type").(string)),
		EngineName:         aws.String(d.Get("engine_name").(string)),
		Tags:               keyvaluetags.New(d.Get("tags").(map[string]interface{})).IgnoreAws().DatabasemigrationserviceTags(),
	}

	switch d.Get("engine_name").(string) {
	// if dynamodb then add required params
	case "dynamodb":
		request.DynamoDbSettings = &dms.DynamoDbSettings{
			ServiceAccessRoleArn: aws.String(d.Get("service_access_role").(string)),
		}
	case "kinesis":
		request.KinesisSettings = &dms.KinesisSettings{
			MessageFormat:        aws.String(d.Get("kinesis_settings.0.message_format").(string)),
			ServiceAccessRoleArn: aws.String(d.Get("kinesis_settings.0.service_access_role_arn").(string)),
			StreamArn:            aws.String(d.Get("kinesis_settings.0.stream_arn").(string)),
		}
	case "mongodb":
		request.MongoDbSettings = &dms.MongoDbSettings{
			Username:     aws.String(d.Get("username").(string)),
			Password:     aws.String(d.Get("password").(string)),
			ServerName:   aws.String(d.Get("server_name").(string)),
			Port:         aws.Int64(int64(d.Get("port").(int))),
			DatabaseName: aws.String(d.Get("database_name").(string)),
			KmsKeyId:     aws.String(d.Get("kms_key_arn").(string)),

			AuthType:          aws.String(d.Get("mongodb_settings.0.auth_type").(string)),
			AuthMechanism:     aws.String(d.Get("mongodb_settings.0.auth_mechanism").(string)),
			NestingLevel:      aws.String(d.Get("mongodb_settings.0.nesting_level").(string)),
			ExtractDocId:      aws.String(d.Get("mongodb_settings.0.extract_doc_id").(string)),
			DocsToInvestigate: aws.String(d.Get("mongodb_settings.0.docs_to_investigate").(string)),
			AuthSource:        aws.String(d.Get("mongodb_settings.0.auth_source").(string)),
		}

		// Set connection info in top-level namespace as well
		request.Username = aws.String(d.Get("username").(string))
		request.Password = aws.String(d.Get("password").(string))
		request.ServerName = aws.String(d.Get("server_name").(string))
		request.Port = aws.Int64(int64(d.Get("port").(int)))
		request.DatabaseName = aws.String(d.Get("database_name").(string))
	case "s3":
		request.S3Settings = &dms.S3Settings{
			ServiceAccessRoleArn:    aws.String(d.Get("s3_settings.0.service_access_role_arn").(string)),
			ExternalTableDefinition: aws.String(d.Get("s3_settings.0.external_table_definition").(string)),
			CsvRowDelimiter:         aws.String(d.Get("s3_settings.0.csv_row_delimiter").(string)),
			CsvDelimiter:            aws.String(d.Get("s3_settings.0.csv_delimiter").(string)),
			BucketFolder:            aws.String(d.Get("s3_settings.0.bucket_folder").(string)),
			BucketName:              aws.String(d.Get("s3_settings.0.bucket_name").(string)),
			CompressionType:         aws.String(d.Get("s3_settings.0.compression_type").(string)),
		}
	case "elasticsearch":
		request.ElasticsearchSettings = &dms.ElasticsearchSettings{
			ServiceAccessRoleArn:    aws.String(d.Get("elasticsearch_settings.0.service_access_role_arn").(string)),
			EndpointUri:             aws.String(d.Get("elasticsearch_settings.0.endpoint_uri").(string)),
			ErrorRetryDuration:      aws.Int64(int64(d.Get("elasticsearch_settings.0.error_retry_duration").(int))),
			FullLoadErrorPercentage: aws.Int64(int64(d.Get("elasticsearch_settings.0.full_load_error_percentage").(int))),
		}
	default:
		request.Password = aws.String(d.Get("password").(string))
		request.Port = aws.Int64(int64(d.Get("port").(int)))
		request.ServerName = aws.String(d.Get("server_name").(string))
		request.Username = aws.String(d.Get("username").(string))

		if v, ok := d.GetOk("database_name"); ok {
			request.DatabaseName = aws.String(v.(string))
		}
		if v, ok := d.GetOk("extra_connection_attributes"); ok {
			request.ExtraConnectionAttributes = aws.String(v.(string))
		}
		if v, ok := d.GetOk("kms_key_arn"); ok {
			request.KmsKeyId = aws.String(v.(string))
		}
	}

	if v, ok := d.GetOk("certificate_arn"); ok {
		request.CertificateArn = aws.String(v.(string))
	}
	if v, ok := d.GetOk("ssl_mode"); ok {
		request.SslMode = aws.String(v.(string))
	}

	log.Println("[DEBUG] DMS create endpoint:", request)

	err := resource.Retry(5*time.Minute, func() *resource.RetryError {
		_, err := conn.CreateEndpoint(request)
		if isAWSErr(err, "AccessDeniedFault", "") {
			return resource.RetryableError(err)
		}
		if err != nil {
			return resource.NonRetryableError(err)
		}

		// Successful delete
		return nil
	})
	if isResourceTimeoutError(err) {
		_, err = conn.CreateEndpoint(request)
	}
	if err != nil {
		return fmt.Errorf("Error creating DMS endpoint: %s", err)
	}

	d.SetId(d.Get("endpoint_id").(string))
	return resourceAwsDmsEndpointRead(d, meta)
}

func resourceAwsDmsEndpointRead(d *schema.ResourceData, meta interface{}) error {
	conn := meta.(*AWSClient).dmsconn

	response, err := conn.DescribeEndpoints(&dms.DescribeEndpointsInput{
		Filters: []*dms.Filter{
			{
				Name:   aws.String("endpoint-id"),
				Values: []*string{aws.String(d.Id())}, // Must use d.Id() to work with import.
			},
		},
	})
	if err != nil {
		if dmserr, ok := err.(awserr.Error); ok && dmserr.Code() == "ResourceNotFoundFault" {
			log.Printf("[DEBUG] DMS Replication Endpoint %q Not Found", d.Id())
			d.SetId("")
			return nil
		}
		return err
	}

	err = resourceAwsDmsEndpointSetState(d, response.Endpoints[0])
	if err != nil {
		return err
	}

	tags, err := keyvaluetags.DatabasemigrationserviceListTags(conn, d.Get("endpoint_arn").(string))

	if err != nil {
		return fmt.Errorf("error listing tags for DMS Endpoint (%s): %s", d.Get("endpoint_arn").(string), err)
	}

	if err := d.Set("tags", tags.IgnoreAws().Map()); err != nil {
		return fmt.Errorf("error setting tags: %s", err)
	}

	return nil
}

func resourceAwsDmsEndpointUpdate(d *schema.ResourceData, meta interface{}) error {
	conn := meta.(*AWSClient).dmsconn

	request := &dms.ModifyEndpointInput{
		EndpointArn: aws.String(d.Get("endpoint_arn").(string)),
	}
	hasChanges := false

	if d.HasChange("endpoint_type") {
		request.EndpointType = aws.String(d.Get("endpoint_type").(string))
		hasChanges = true
	}

	if d.HasChange("certificate_arn") {
		request.CertificateArn = aws.String(d.Get("certificate_arn").(string))
		hasChanges = true
	}

	if d.HasChange("service_access_role") {
		request.DynamoDbSettings = &dms.DynamoDbSettings{
			ServiceAccessRoleArn: aws.String(d.Get("service_access_role").(string)),
		}
		hasChanges = true
	}

	if d.HasChange("endpoint_type") {
		request.EndpointType = aws.String(d.Get("endpoint_type").(string))
		hasChanges = true
	}

	if d.HasChange("engine_name") {
		request.EngineName = aws.String(d.Get("engine_name").(string))
		hasChanges = true
	}

	if d.HasChange("extra_connection_attributes") {
		request.ExtraConnectionAttributes = aws.String(d.Get("extra_connection_attributes").(string))
		hasChanges = true
	}

	if d.HasChange("ssl_mode") {
		request.SslMode = aws.String(d.Get("ssl_mode").(string))
		hasChanges = true
	}

	if d.HasChange("tags") {
		arn := d.Get("endpoint_arn").(string)
		o, n := d.GetChange("tags")

		if err := keyvaluetags.DatabasemigrationserviceUpdateTags(conn, arn, o, n); err != nil {
			return fmt.Errorf("error updating DMS Endpoint (%s) tags: %s", arn, err)
		}
	}

	switch d.Get("engine_name").(string) {
	case "dynamodb":
		if d.HasChange("service_access_role") {
			request.DynamoDbSettings = &dms.DynamoDbSettings{
				ServiceAccessRoleArn: aws.String(d.Get("service_access_role").(string)),
			}
			hasChanges = true
		}
	case "kinesis":
		if d.HasChange("kinesis_settings.0.service_access_role_arn") ||
			d.HasChange("kinesis_settings.0.stream_arn") {
			// Intentionally omitting MessageFormat, because it's rejected on ModifyEndpoint calls.
			// "An error occurred (InvalidParameterValueException) when calling the ModifyEndpoint
			// operation: Message format  cannot be modified for kinesis endpoints."
			request.KinesisSettings = &dms.KinesisSettings{
				ServiceAccessRoleArn: aws.String(d.Get("kinesis_settings.0.service_access_role_arn").(string)),
				StreamArn:            aws.String(d.Get("kinesis_settings.0.stream_arn").(string)),
			}
			request.EngineName = aws.String(d.Get("engine_name").(string)) // Must be included (should be 'kinesis')
			hasChanges = true
		}
	case "mongodb":
		if d.HasChange("username") ||
			d.HasChange("password") ||
			d.HasChange("server_name") ||
			d.HasChange("port") ||
			d.HasChange("database_name") ||
			d.HasChange("mongodb_settings.0.auth_type") ||
			d.HasChange("mongodb_settings.0.auth_mechanism") ||
			d.HasChange("mongodb_settings.0.nesting_level") ||
			d.HasChange("mongodb_settings.0.extract_doc_id") ||
			d.HasChange("mongodb_settings.0.docs_to_investigate") ||
			d.HasChange("mongodb_settings.0.auth_source") {
			request.MongoDbSettings = &dms.MongoDbSettings{
				Username:     aws.String(d.Get("username").(string)),
				Password:     aws.String(d.Get("password").(string)),
				ServerName:   aws.String(d.Get("server_name").(string)),
				Port:         aws.Int64(int64(d.Get("port").(int))),
				DatabaseName: aws.String(d.Get("database_name").(string)),
				KmsKeyId:     aws.String(d.Get("kms_key_arn").(string)),

				AuthType:          aws.String(d.Get("mongodb_settings.0.auth_type").(string)),
				AuthMechanism:     aws.String(d.Get("mongodb_settings.0.auth_mechanism").(string)),
				NestingLevel:      aws.String(d.Get("mongodb_settings.0.nesting_level").(string)),
				ExtractDocId:      aws.String(d.Get("mongodb_settings.0.extract_doc_id").(string)),
				DocsToInvestigate: aws.String(d.Get("mongodb_settings.0.docs_to_investigate").(string)),
				AuthSource:        aws.String(d.Get("mongodb_settings.0.auth_source").(string)),
			}
			request.EngineName = aws.String(d.Get("engine_name").(string)) // Must be included (should be 'mongodb')

			// Update connection info in top-level namespace as well
			request.Username = aws.String(d.Get("username").(string))
			request.Password = aws.String(d.Get("password").(string))
			request.ServerName = aws.String(d.Get("server_name").(string))
			request.Port = aws.Int64(int64(d.Get("port").(int)))
			request.DatabaseName = aws.String(d.Get("database_name").(string))

			hasChanges = true
		}
	case "s3":
		if d.HasChange("s3_settings.0.service_access_role_arn") ||
			d.HasChange("s3_settings.0.external_table_definition") ||
			d.HasChange("s3_settings.0.csv_row_delimiter") ||
			d.HasChange("s3_settings.0.csv_delimiter") ||
			d.HasChange("s3_settings.0.bucket_folder") ||
			d.HasChange("s3_settings.0.bucket_name") ||
			d.HasChange("s3_settings.0.compression_type") {
			request.S3Settings = &dms.S3Settings{
				ServiceAccessRoleArn:    aws.String(d.Get("s3_settings.0.service_access_role_arn").(string)),
				ExternalTableDefinition: aws.String(d.Get("s3_settings.0.external_table_definition").(string)),
				CsvRowDelimiter:         aws.String(d.Get("s3_settings.0.csv_row_delimiter").(string)),
				CsvDelimiter:            aws.String(d.Get("s3_settings.0.csv_delimiter").(string)),
				BucketFolder:            aws.String(d.Get("s3_settings.0.bucket_folder").(string)),
				BucketName:              aws.String(d.Get("s3_settings.0.bucket_name").(string)),
				CompressionType:         aws.String(d.Get("s3_settings.0.compression_type").(string)),
			}
			request.EngineName = aws.String(d.Get("engine_name").(string)) // Must be included (should be 's3')
			hasChanges = true
		}
	case "elasticsearch":
		if d.HasChange("elasticsearch_settings.0.endpoint_uri") ||
			d.HasChange("elasticsearch_settings.0.error_retry_duration") ||
			d.HasChange("elasticsearch_settings.0.full_load_error_percentage") ||
			d.HasChange("elasticsearch_settings.0.service_access_role_arn") {
			request.ElasticsearchSettings = &dms.ElasticsearchSettings{
				ServiceAccessRoleArn:    aws.String(d.Get("elasticsearch_settings.0.service_access_role_arn").(string)),
				EndpointUri:             aws.String(d.Get("elasticsearch_settings.0.endpoint_uri").(string)),
				ErrorRetryDuration:      aws.Int64(int64(d.Get("elasticsearch_settings.0.error_retry_duration").(int))),
				FullLoadErrorPercentage: aws.Int64(int64(d.Get("elasticsearch_settings.0.full_load_error_percentage").(int))),
			}
			request.EngineName = aws.String(d.Get("engine_name").(string))
			hasChanges = true
		}
	default:
		if d.HasChange("database_name") {
			request.DatabaseName = aws.String(d.Get("database_name").(string))
			hasChanges = true
		}

		if d.HasChange("password") {
			request.Password = aws.String(d.Get("password").(string))
			hasChanges = true
		}

		if d.HasChange("port") {
			request.Port = aws.Int64(int64(d.Get("port").(int)))
			hasChanges = true
		}

		if d.HasChange("server_name") {
			request.ServerName = aws.String(d.Get("server_name").(string))
			hasChanges = true
		}

		if d.HasChange("username") {
			request.Username = aws.String(d.Get("username").(string))
			hasChanges = true
		}
	}

	if hasChanges {
		log.Println("[DEBUG] DMS update endpoint:", request)

		_, err := conn.ModifyEndpoint(request)
		if err != nil {
			return err
		}

		return resourceAwsDmsEndpointRead(d, meta)
	}

	return nil
}

func resourceAwsDmsEndpointDelete(d *schema.ResourceData, meta interface{}) error {
	conn := meta.(*AWSClient).dmsconn

	request := &dms.DeleteEndpointInput{
		EndpointArn: aws.String(d.Get("endpoint_arn").(string)),
	}

	log.Printf("[DEBUG] DMS delete endpoint: %#v", request)

	_, err := conn.DeleteEndpoint(request)
	return err
}

func resourceAwsDmsEndpointSetState(d *schema.ResourceData, endpoint *dms.Endpoint) error {
	d.SetId(*endpoint.EndpointIdentifier)

	d.Set("certificate_arn", endpoint.CertificateArn)
	d.Set("endpoint_arn", endpoint.EndpointArn)
	d.Set("endpoint_id", endpoint.EndpointIdentifier)
	// For some reason the AWS API only accepts lowercase type but returns it as uppercase
	d.Set("endpoint_type", strings.ToLower(*endpoint.EndpointType))
	d.Set("engine_name", endpoint.EngineName)

	switch *endpoint.EngineName {
	case "dynamodb":
		if endpoint.DynamoDbSettings != nil {
			d.Set("service_access_role", endpoint.DynamoDbSettings.ServiceAccessRoleArn)
		} else {
			d.Set("service_access_role", "")
		}
	case "kinesis":
		if err := d.Set("kinesis_settings", flattenDmsKinesisSettings(endpoint.KinesisSettings)); err != nil {
			return fmt.Errorf("Error setting kinesis_settings for DMS: %s", err)
		}
	case "mongodb":
		if endpoint.MongoDbSettings != nil {
			d.Set("username", endpoint.MongoDbSettings.Username)
			d.Set("server_name", endpoint.MongoDbSettings.ServerName)
			d.Set("port", endpoint.MongoDbSettings.Port)
			d.Set("database_name", endpoint.MongoDbSettings.DatabaseName)
		} else {
			d.Set("username", endpoint.Username)
			d.Set("server_name", endpoint.ServerName)
			d.Set("port", endpoint.Port)
			d.Set("database_name", endpoint.DatabaseName)
		}
		if err := d.Set("mongodb_settings", flattenDmsMongoDbSettings(endpoint.MongoDbSettings)); err != nil {
			return fmt.Errorf("Error setting mongodb_settings for DMS: %s", err)
		}
	case "s3":
		if err := d.Set("s3_settings", flattenDmsS3Settings(endpoint.S3Settings)); err != nil {
			return fmt.Errorf("Error setting s3_settings for DMS: %s", err)
		}
	case "elasticsearch":
		if err := d.Set("elasticsearch_settings", flattenDmsElasticsearchSettings(endpoint.ElasticsearchSettings)); err != nil {
			return fmt.Errorf("Error setting elasticsearch for DMS: %s", err)
		}
	default:
		d.Set("database_name", endpoint.DatabaseName)
		d.Set("extra_connection_attributes", endpoint.ExtraConnectionAttributes)
		d.Set("port", endpoint.Port)
		d.Set("server_name", endpoint.ServerName)
		d.Set("username", endpoint.Username)
	}

	d.Set("kms_key_arn", endpoint.KmsKeyId)
	d.Set("ssl_mode", endpoint.SslMode)

	return nil
}

func flattenDmsMongoDbSettings(settings *dms.MongoDbSettings) []map[string]interface{} {
	if settings == nil {
		return []map[string]interface{}{}
	}

	m := map[string]interface{}{
		"auth_type":           aws.StringValue(settings.AuthType),
		"auth_mechanism":      aws.StringValue(settings.AuthMechanism),
		"nesting_level":       aws.StringValue(settings.NestingLevel),
		"extract_doc_id":      aws.StringValue(settings.ExtractDocId),
		"docs_to_investigate": aws.StringValue(settings.DocsToInvestigate),
		"auth_source":         aws.StringValue(settings.AuthSource),
	}

	return []map[string]interface{}{m}
}

func flattenDmsS3Settings(settings *dms.S3Settings) []map[string]interface{} {
	if settings == nil {
		return []map[string]interface{}{}
	}

	m := map[string]interface{}{
		"service_access_role_arn":   aws.StringValue(settings.ServiceAccessRoleArn),
		"external_table_definition": aws.StringValue(settings.ExternalTableDefinition),
		"csv_row_delimiter":         aws.StringValue(settings.CsvRowDelimiter),
		"csv_delimiter":             aws.StringValue(settings.CsvDelimiter),
		"bucket_folder":             aws.StringValue(settings.BucketFolder),
		"bucket_name":               aws.StringValue(settings.BucketName),
		"compression_type":          aws.StringValue(settings.CompressionType),
	}

	return []map[string]interface{}{m}
}

<<<<<<< HEAD
func flattenDmsKinesisSettings(settings *dms.KinesisSettings) []map[string]interface{} {
=======
func flattenDmsElasticsearchSettings(settings *dms.ElasticsearchSettings) []map[string]interface{} {
>>>>>>> 0d9cfdea
	if settings == nil {
		return []map[string]interface{}{}
	}

	m := map[string]interface{}{
<<<<<<< HEAD
		"message_format":          aws.StringValue(settings.MessageFormat),
		"service_access_role_arn": aws.StringValue(settings.ServiceAccessRoleArn),
		"stream_arn":              aws.StringValue(settings.StreamArn),
=======
		"service_access_role_arn":    aws.StringValue(settings.ServiceAccessRoleArn),
		"endpoint_uri":               aws.StringValue(settings.EndpointUri),
		"full_load_error_percentage": aws.Int64Value(settings.FullLoadErrorPercentage),
		"error_retry_duration":       aws.Int64Value(settings.ErrorRetryDuration),
>>>>>>> 0d9cfdea
	}

	return []map[string]interface{}{m}
}<|MERGE_RESOLUTION|>--- conflicted
+++ resolved
@@ -69,11 +69,8 @@
 					"db2",
 					"docdb",
 					"dynamodb",
-<<<<<<< HEAD
+					"elasticsearch",
 					"kinesis",
-=======
-					"elasticsearch",
->>>>>>> 0d9cfdea
 					"mariadb",
 					"mongodb",
 					"mysql",
@@ -222,11 +219,8 @@
 					},
 				},
 			},
-<<<<<<< HEAD
-			"kinesis_settings": {
-=======
+			
 			"elasticsearch_settings": {
->>>>>>> 0d9cfdea
 				Type:     schema.TypeList,
 				Optional: true,
 				MaxItems: 1,
@@ -238,7 +232,6 @@
 				},
 				Elem: &schema.Resource{
 					Schema: map[string]*schema.Schema{
-<<<<<<< HEAD
 						"message_format": {
 							Type:     schema.TypeString,
 							Optional: true,
@@ -257,27 +250,40 @@
 							Type:         schema.TypeString,
 							Optional:     true,
 							ValidateFunc: validateArn,
-=======
-						"service_access_role_arn": {
+					},
+				},
+			},
+			"kinesis_settings": {
+				Type:     schema.TypeList,
+				Optional: true,
+				MaxItems: 1,
+				DiffSuppressFunc: func(k, old, new string, d *schema.ResourceData) bool {
+					if old == "1" && new == "0" {
+						return true
+					}
+					return false
+				},
+				Elem: &schema.Resource{
+					Schema: map[string]*schema.Schema{
+						"endpoint_uri": {
 							Type:     schema.TypeString,
 							Required: true,
 							ForceNew: true,
 						},
-						"endpoint_uri": {
+						"error_retry_duration": {
+							Type:     schema.TypeInt,
+							Optional: true,
+							Default:  300,
+						},
+						"full_load_error_percentage": {
+							Type:     schema.TypeInt,
+							Optional: true,
+							Default:  10,
+						},
+						"service_access_role_arn": {
 							Type:     schema.TypeString,
 							Required: true,
 							ForceNew: true,
-						},
-						"error_retry_duration": {
-							Type:     schema.TypeInt,
-							Optional: true,
-							Default:  "300",
-						},
-						"full_load_error_percentage": {
-							Type:     schema.TypeInt,
-							Optional: true,
-							Default:  "10",
->>>>>>> 0d9cfdea
 						},
 					},
 				},
@@ -729,26 +735,30 @@
 	return []map[string]interface{}{m}
 }
 
-<<<<<<< HEAD
-func flattenDmsKinesisSettings(settings *dms.KinesisSettings) []map[string]interface{} {
-=======
 func flattenDmsElasticsearchSettings(settings *dms.ElasticsearchSettings) []map[string]interface{} {
->>>>>>> 0d9cfdea
 	if settings == nil {
 		return []map[string]interface{}{}
 	}
 
 	m := map[string]interface{}{
-<<<<<<< HEAD
+		"endpoint_uri":               aws.StringValue(settings.EndpointUri),
+		"error_retry_duration":       aws.Int64Value(settings.ErrorRetryDuration),
+		"full_load_error_percentage": aws.Int64Value(settings.FullLoadErrorPercentage),
+		"service_access_role_arn":    aws.StringValue(settings.ServiceAccessRoleArn),
+	}
+
+	return []map[string]interface{}{m}
+}
+
+func flattenDmsKinesisSettings(settings *dms.KinesisSettings) []map[string]interface{} {
+	if settings == nil {
+		return []map[string]interface{}{}
+	}
+
+	m := map[string]interface{}{
 		"message_format":          aws.StringValue(settings.MessageFormat),
 		"service_access_role_arn": aws.StringValue(settings.ServiceAccessRoleArn),
 		"stream_arn":              aws.StringValue(settings.StreamArn),
-=======
-		"service_access_role_arn":    aws.StringValue(settings.ServiceAccessRoleArn),
-		"endpoint_uri":               aws.StringValue(settings.EndpointUri),
-		"full_load_error_percentage": aws.Int64Value(settings.FullLoadErrorPercentage),
-		"error_retry_duration":       aws.Int64Value(settings.ErrorRetryDuration),
->>>>>>> 0d9cfdea
 	}
 
 	return []map[string]interface{}{m}
