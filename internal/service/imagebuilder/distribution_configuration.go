// Copyright (c) HashiCorp, Inc.
// SPDX-License-Identifier: MPL-2.0

package imagebuilder

import (
	"context"
	"log"

	"github.com/YakDriver/regexache"
	"github.com/aws/aws-sdk-go-v2/aws"
	"github.com/aws/aws-sdk-go-v2/service/imagebuilder"
	awstypes "github.com/aws/aws-sdk-go-v2/service/imagebuilder/types"
	"github.com/hashicorp/terraform-plugin-sdk/v2/diag"
	"github.com/hashicorp/terraform-plugin-sdk/v2/helper/id"
	"github.com/hashicorp/terraform-plugin-sdk/v2/helper/schema"
	"github.com/hashicorp/terraform-plugin-sdk/v2/helper/validation"
	"github.com/hashicorp/terraform-provider-aws/internal/conns"
	"github.com/hashicorp/terraform-provider-aws/internal/errs"
	"github.com/hashicorp/terraform-provider-aws/internal/errs/sdkdiag"
	"github.com/hashicorp/terraform-provider-aws/internal/flex"
	tftags "github.com/hashicorp/terraform-provider-aws/internal/tags"
	"github.com/hashicorp/terraform-provider-aws/internal/verify"
	"github.com/hashicorp/terraform-provider-aws/names"
)

// @SDKResource("aws_imagebuilder_distribution_configuration", name="Distribution Configuration")
// @Tags(identifierAttribute="id")
func ResourceDistributionConfiguration() *schema.Resource {
	return &schema.Resource{
		CreateWithoutTimeout: resourceDistributionConfigurationCreate,
		ReadWithoutTimeout:   resourceDistributionConfigurationRead,
		UpdateWithoutTimeout: resourceDistributionConfigurationUpdate,
		DeleteWithoutTimeout: resourceDistributionConfigurationDelete,
		Importer: &schema.ResourceImporter{
			StateContext: schema.ImportStatePassthroughContext,
		},

		Schema: map[string]*schema.Schema{
			names.AttrARN: {
				Type:     schema.TypeString,
				Computed: true,
			},
			"date_created": {
				Type:     schema.TypeString,
				Computed: true,
			},
			"date_updated": {
				Type:     schema.TypeString,
				Computed: true,
			},
			names.AttrDescription: {
				Type:         schema.TypeString,
				Optional:     true,
				ValidateFunc: validation.StringLenBetween(1, 1024),
			},
			"distribution": {
				Type:     schema.TypeSet,
				Required: true,
				Elem: &schema.Resource{
					Schema: map[string]*schema.Schema{
						"ami_distribution_configuration": {
							Type:     schema.TypeList,
							Optional: true,
							MaxItems: 1,
							Elem: &schema.Resource{
								Schema: map[string]*schema.Schema{
									"ami_tags": tftags.TagsSchema(),
									names.AttrDescription: {
										Type:         schema.TypeString,
										Optional:     true,
										ValidateFunc: validation.StringLenBetween(0, 1024),
									},
									names.AttrKMSKeyID: {
										Type:         schema.TypeString,
										Optional:     true,
										ValidateFunc: validation.StringLenBetween(1, 1024),
									},
									"launch_permission": {
										Type:     schema.TypeList,
										MaxItems: 1,
										Optional: true,
										Elem: &schema.Resource{
											Schema: map[string]*schema.Schema{
												"organization_arns": {
													Type:     schema.TypeSet,
													Optional: true,
													Elem: &schema.Schema{
														Type:         schema.TypeString,
														ValidateFunc: verify.ValidARN,
													},
												},
												"organizational_unit_arns": {
													Type:     schema.TypeSet,
													Optional: true,
													Elem: &schema.Schema{
														Type:         schema.TypeString,
														ValidateFunc: verify.ValidARN,
													},
												},
												"user_groups": {
													Type:     schema.TypeSet,
													Optional: true,
													Elem: &schema.Schema{
														Type:         schema.TypeString,
														ValidateFunc: validation.StringLenBetween(1, 1024),
													},
												},
												"user_ids": {
													Type:     schema.TypeSet,
													Optional: true,
													Elem: &schema.Schema{
														Type:         schema.TypeString,
														ValidateFunc: verify.ValidAccountID,
													},
												},
											},
										},
									},
									names.AttrName: {
										Type:     schema.TypeString,
										Optional: true,
										ValidateFunc: validation.All(
											validation.StringLenBetween(0, 127),
											validation.StringMatch(regexache.MustCompile(`^[0-9A-Za-z_{-][0-9A-Za-z_\.\s:{}-]+[0-9A-Za-z_}-]$`), "must be a valid output AMI name"),
										),
									},
									"target_account_ids": {
										Type:     schema.TypeSet,
										Optional: true,
										Elem: &schema.Schema{
											Type:         schema.TypeString,
											ValidateFunc: verify.ValidAccountID,
										},
									},
								},
							},
						},
						"container_distribution_configuration": {
							Type:     schema.TypeList,
							Optional: true,
							MaxItems: 1,
							Elem: &schema.Resource{
								Schema: map[string]*schema.Schema{
									"container_tags": {
										Type:     schema.TypeSet,
										Optional: true,
										Elem: &schema.Schema{
											Type:         schema.TypeString,
											ValidateFunc: validation.StringLenBetween(1, 1024),
										},
									},
									names.AttrDescription: {
										Type:         schema.TypeString,
										Optional:     true,
										ValidateFunc: validation.StringLenBetween(1, 1024),
									},
									"target_repository": {
										Type:     schema.TypeList,
										Required: true,
										MaxItems: 1,
										Elem: &schema.Resource{
											Schema: map[string]*schema.Schema{
												names.AttrRepositoryName: {
													Type:         schema.TypeString,
													Required:     true,
													ValidateFunc: validation.StringLenBetween(1, 1024),
												},
												"service": {
													Type:         schema.TypeString,
													Required:     true,
													ValidateFunc: validation.StringInSlice([]string{"ECR"}, false),
												},
											},
										},
									},
								},
							},
						},
						"fast_launch_configuration": {
							Type:     schema.TypeSet,
							Optional: true,
							MaxItems: 1000,
							Elem: &schema.Resource{
								Schema: map[string]*schema.Schema{
									names.AttrAccountID: {
										Type:         schema.TypeString,
										Required:     true,
										ValidateFunc: verify.ValidAccountID,
									},
									names.AttrEnabled: {
										Type:     schema.TypeBool,
										Required: true,
									},
									names.AttrLaunchTemplate: {
										Type:     schema.TypeList,
										MaxItems: 1,
										Optional: true,
										Elem: &schema.Resource{
											Schema: map[string]*schema.Schema{
												"launch_template_id": {
													Type:         schema.TypeString,
													Optional:     true,
													ValidateFunc: verify.ValidLaunchTemplateID,
												},
												"launch_template_name": {
													Type:         schema.TypeString,
													Optional:     true,
													ValidateFunc: verify.ValidLaunchTemplateName,
												},
												"launch_template_version": {
													Type:         schema.TypeString,
													Optional:     true,
													ValidateFunc: validation.StringLenBetween(1, 1024),
												},
											},
										},
									},
									"max_parallel_launches": {
										Type:         schema.TypeInt,
										Optional:     true,
										Default:      0,
										ValidateFunc: validation.IntBetween(1, 10000),
									},
									"snapshot_configuration": {
										Type:     schema.TypeList,
										MaxItems: 1,
										Optional: true,
										Elem: &schema.Resource{
											Schema: map[string]*schema.Schema{
												"target_resource_count": {
													Type:         schema.TypeInt,
													Optional:     true,
													ValidateFunc: validation.IntBetween(1, 10000),
												},
											},
										},
									},
								},
							},
						},
						"launch_template_configuration": {
							Type:     schema.TypeSet,
							Optional: true,
							MaxItems: 100,
							Elem: &schema.Resource{
								Schema: map[string]*schema.Schema{
									names.AttrAccountID: {
										Type:         schema.TypeString,
										Optional:     true,
										ValidateFunc: verify.ValidAccountID,
									},
									"default": {
										Type:     schema.TypeBool,
										Optional: true,
										Default:  true,
									},
									"launch_template_id": {
										Type:         schema.TypeString,
										Required:     true,
										ValidateFunc: verify.ValidLaunchTemplateID,
									},
								},
							},
						},
						"license_configuration_arns": {
							Type:     schema.TypeSet,
							Optional: true,
							Elem: &schema.Schema{
								Type:         schema.TypeString,
								ValidateFunc: verify.ValidARN,
							},
						},
						names.AttrRegion: {
							Type:         schema.TypeString,
							Required:     true,
							ValidateFunc: validation.StringLenBetween(0, 1024),
						},
					},
				},
			},
			names.AttrName: {
				Type:         schema.TypeString,
				Required:     true,
				ForceNew:     true,
				ValidateFunc: validation.StringLenBetween(1, 126),
			},
			names.AttrTags:    tftags.TagsSchema(),
			names.AttrTagsAll: tftags.TagsSchemaComputed(),
		},

		CustomizeDiff: verify.SetTagsDiff,
	}
}

func resourceDistributionConfigurationCreate(ctx context.Context, d *schema.ResourceData, meta interface{}) diag.Diagnostics {
	var diags diag.Diagnostics
	conn := meta.(*conns.AWSClient).ImageBuilderClient(ctx)

	input := &imagebuilder.CreateDistributionConfigurationInput{
		ClientToken: aws.String(id.UniqueId()),
		Tags:        getTagsIn(ctx),
	}

	if v, ok := d.GetOk(names.AttrDescription); ok {
		input.Description = aws.String(v.(string))
	}

	if v, ok := d.GetOk("distribution"); ok && v.(*schema.Set).Len() > 0 {
		input.Distributions = expandDistributions(v.(*schema.Set).List())
	}

	if v, ok := d.GetOk(names.AttrName); ok {
		input.Name = aws.String(v.(string))
	}

	output, err := conn.CreateDistributionConfiguration(ctx, input)

	if err != nil {
		return sdkdiag.AppendErrorf(diags, "creating Image Builder Distribution Configuration: %s", err)
	}

	if output == nil {
		return sdkdiag.AppendErrorf(diags, "creating Image Builder Distribution Configuration: empty response")
	}

	d.SetId(aws.ToString(output.DistributionConfigurationArn))

	return append(diags, resourceDistributionConfigurationRead(ctx, d, meta)...)
}

func resourceDistributionConfigurationRead(ctx context.Context, d *schema.ResourceData, meta interface{}) diag.Diagnostics {
	var diags diag.Diagnostics
	conn := meta.(*conns.AWSClient).ImageBuilderClient(ctx)

	input := &imagebuilder.GetDistributionConfigurationInput{
		DistributionConfigurationArn: aws.String(d.Id()),
	}

	output, err := conn.GetDistributionConfiguration(ctx, input)

	if !d.IsNewResource() && errs.MessageContains(err, ResourceNotFoundException, "cannot be found") {
		log.Printf("[WARN] Image Builder Distribution Configuration (%s) not found, removing from state", d.Id())
		d.SetId("")
		return diags
	}

	if err != nil {
		return sdkdiag.AppendErrorf(diags, "getting Image Builder Distribution Configuration (%s): %s", d.Id(), err)
	}

	if output == nil || output.DistributionConfiguration == nil {
		return sdkdiag.AppendErrorf(diags, "getting Image Builder Distribution Configuration (%s): empty response", d.Id())
	}

	distributionConfiguration := output.DistributionConfiguration

	d.Set(names.AttrARN, distributionConfiguration.Arn)
	d.Set("date_created", distributionConfiguration.DateCreated)
	d.Set("date_updated", distributionConfiguration.DateUpdated)
	d.Set(names.AttrDescription, distributionConfiguration.Description)
	d.Set("distribution", flattenDistributions(distributionConfiguration.Distributions))
	d.Set(names.AttrName, distributionConfiguration.Name)

	setTagsOut(ctx, distributionConfiguration.Tags)

	return diags
}

func resourceDistributionConfigurationUpdate(ctx context.Context, d *schema.ResourceData, meta interface{}) diag.Diagnostics {
	var diags diag.Diagnostics
	conn := meta.(*conns.AWSClient).ImageBuilderClient(ctx)

	if d.HasChanges(names.AttrDescription, "distribution") {
		input := &imagebuilder.UpdateDistributionConfigurationInput{
			DistributionConfigurationArn: aws.String(d.Id()),
		}

		if v, ok := d.GetOk(names.AttrDescription); ok {
			input.Description = aws.String(v.(string))
		}

		if v, ok := d.GetOk("distribution"); ok && v.(*schema.Set).Len() > 0 {
			input.Distributions = expandDistributions(v.(*schema.Set).List())
		}

		log.Printf("[DEBUG] UpdateDistributionConfiguration: %#v", input)
		_, err := conn.UpdateDistributionConfiguration(ctx, input)

		if err != nil {
			return sdkdiag.AppendErrorf(diags, "updating Image Builder Distribution Configuration (%s): %s", d.Id(), err)
		}
	}

	return append(diags, resourceDistributionConfigurationRead(ctx, d, meta)...)
}

func resourceDistributionConfigurationDelete(ctx context.Context, d *schema.ResourceData, meta interface{}) diag.Diagnostics {
	var diags diag.Diagnostics
	conn := meta.(*conns.AWSClient).ImageBuilderClient(ctx)

	input := &imagebuilder.DeleteDistributionConfigurationInput{
		DistributionConfigurationArn: aws.String(d.Id()),
	}

	_, err := conn.DeleteDistributionConfiguration(ctx, input)

	if errs.MessageContains(err, ResourceNotFoundException, "cannot be found") {
		return diags
	}

	if err != nil {
		return sdkdiag.AppendErrorf(diags, "deleting Image Builder Distribution Config (%s): %s", d.Id(), err)
	}

	return diags
}

func expandAMIDistributionConfiguration(tfMap map[string]interface{}) *awstypes.AmiDistributionConfiguration {
	if tfMap == nil {
		return nil
	}

	apiObject := &awstypes.AmiDistributionConfiguration{}

	if v, ok := tfMap["ami_tags"].(map[string]interface{}); ok && len(v) > 0 {
		apiObject.AmiTags = flex.ExpandStringValueMap(v)
	}

	if v, ok := tfMap[names.AttrDescription].(string); ok && v != "" {
		apiObject.Description = aws.String(v)
	}

	if v, ok := tfMap[names.AttrKMSKeyID].(string); ok && v != "" {
		apiObject.KmsKeyId = aws.String(v)
	}

	if v, ok := tfMap["launch_permission"].([]interface{}); ok && len(v) > 0 && v[0] != nil {
		apiObject.LaunchPermission = expandLaunchPermissionConfiguration(v[0].(map[string]interface{}))
	}

	if v, ok := tfMap[names.AttrName].(string); ok && v != "" {
		apiObject.Name = aws.String(v)
	}

	if v, ok := tfMap["target_account_ids"].(*schema.Set); ok && v.Len() > 0 {
		apiObject.TargetAccountIds = flex.ExpandStringValueSet(v)
	}

	return apiObject
}

func expandContainerDistributionConfiguration(tfMap map[string]interface{}) *awstypes.ContainerDistributionConfiguration {
	if tfMap == nil {
		return nil
	}

	apiObject := &awstypes.ContainerDistributionConfiguration{}

	if v, ok := tfMap["container_tags"].(*schema.Set); ok && v.Len() > 0 {
		apiObject.ContainerTags = flex.ExpandStringValueSet(v)
	}

	if v, ok := tfMap[names.AttrDescription].(string); ok && v != "" {
		apiObject.Description = aws.String(v)
	}

	if v, ok := tfMap["target_repository"].([]interface{}); ok && len(v) > 0 && v[0] != nil {
		apiObject.TargetRepository = expandTargetContainerRepository(v[0].(map[string]interface{}))
	}

	return apiObject
}

func expandLaunchTemplateConfigurations(tfList []interface{}) []awstypes.LaunchTemplateConfiguration {
	if len(tfList) == 0 {
		return nil
	}

	var apiObjects []awstypes.LaunchTemplateConfiguration

	for _, tfMapRaw := range tfList {
		tfMap, ok := tfMapRaw.(map[string]interface{})

		if !ok {
			continue
		}

		apiObject := expandLaunchTemplateConfiguration(tfMap)

		if apiObject == nil {
			continue
		}

		apiObjects = append(apiObjects, *apiObject)
	}

	return apiObjects
}

func expandDistribution(tfMap map[string]interface{}) *awstypes.Distribution {
	if tfMap == nil {
		return nil
	}

	apiObject := &awstypes.Distribution{}

	if v, ok := tfMap["ami_distribution_configuration"].([]interface{}); ok && len(v) > 0 && v[0] != nil {
		apiObject.AmiDistributionConfiguration = expandAMIDistributionConfiguration(v[0].(map[string]interface{}))
	}

	if v, ok := tfMap["container_distribution_configuration"].([]interface{}); ok && len(v) > 0 && v[0] != nil {
		apiObject.ContainerDistributionConfiguration = expandContainerDistributionConfiguration(v[0].(map[string]interface{}))
	}

	if v, ok := tfMap["fast_launch_configuration"].(*schema.Set); ok && v.Len() > 0 {
		apiObject.FastLaunchConfigurations = expandFastLaunchConfigurations(v.List())
	}

	if v, ok := tfMap["launch_template_configuration"].(*schema.Set); ok && v.Len() > 0 {
		apiObject.LaunchTemplateConfigurations = expandLaunchTemplateConfigurations(v.List())
	}

	if v, ok := tfMap["license_configuration_arns"].(*schema.Set); ok && v.Len() > 0 {
		apiObject.LicenseConfigurationArns = flex.ExpandStringValueSet(v)
	}

	if v, ok := tfMap[names.AttrRegion].(string); ok && v != "" {
		apiObject.Region = aws.String(v)
	}

	return apiObject
}

func expandDistributions(tfList []interface{}) []awstypes.Distribution {
	if len(tfList) == 0 {
		return nil
	}

	var apiObjects []awstypes.Distribution

	for _, tfMapRaw := range tfList {
		tfMap, ok := tfMapRaw.(map[string]interface{})

		if !ok {
			continue
		}

		apiObject := expandDistribution(tfMap)

		if apiObject == nil {
			continue
		}

		// Prevent error: InvalidParameter: 1 validation error(s) found.
		//  - missing required field, UpdateDistributionConfigurationInput.Distributions[0].Region
		// Reference: https://github.com/hashicorp/terraform-plugin-sdk/issues/588
		if apiObject.Region == nil {
			continue
		}

		apiObjects = append(apiObjects, *apiObject)
	}

	return apiObjects
}

func expandLaunchPermissionConfiguration(tfMap map[string]interface{}) *awstypes.LaunchPermissionConfiguration {
	if tfMap == nil {
		return nil
	}

	apiObject := &awstypes.LaunchPermissionConfiguration{}

	if v, ok := tfMap["organization_arns"].(*schema.Set); ok && v.Len() > 0 {
		apiObject.OrganizationArns = flex.ExpandStringValueSet(v)
	}

	if v, ok := tfMap["organizational_unit_arns"].(*schema.Set); ok && v.Len() > 0 {
		apiObject.OrganizationalUnitArns = flex.ExpandStringValueSet(v)
	}

	if v, ok := tfMap["user_ids"].(*schema.Set); ok && v.Len() > 0 {
		apiObject.UserIds = flex.ExpandStringValueSet(v)
	}

	if v, ok := tfMap["user_groups"].(*schema.Set); ok && v.Len() > 0 {
		apiObject.UserGroups = flex.ExpandStringValueSet(v)
	}

	return apiObject
}

func expandTargetContainerRepository(tfMap map[string]interface{}) *awstypes.TargetContainerRepository {
	if tfMap == nil {
		return nil
	}

	apiObject := &awstypes.TargetContainerRepository{}

	if v, ok := tfMap[names.AttrRepositoryName].(string); ok && v != "" {
		apiObject.RepositoryName = aws.String(v)
	}

	if v, ok := tfMap["service"].(string); ok && v != "" {
		apiObject.Service = awstypes.ContainerRepositoryService(v)
	}

	return apiObject
}

func expandFastLaunchConfigurations(tfList []interface{}) []awstypes.FastLaunchConfiguration {
	if len(tfList) == 0 {
		return nil
	}

	var apiObjects []awstypes.FastLaunchConfiguration

	for _, tfMapRaw := range tfList {
		tfMap, ok := tfMapRaw.(map[string]interface{})

		if !ok {
			continue
		}

		apiObject := expandFastLaunchConfiguration(tfMap)

		if apiObject == nil {
			continue
		}

		apiObjects = append(apiObjects, *apiObject)
	}

	return apiObjects
}

func expandFastLaunchConfiguration(tfMap map[string]interface{}) *awstypes.FastLaunchConfiguration {
	if tfMap == nil {
		return nil
	}

	apiObject := &awstypes.FastLaunchConfiguration{}

	if v, ok := tfMap[names.AttrAccountID].(string); ok && v != "" {
		apiObject.AccountId = aws.String(v)
	}

<<<<<<< HEAD
	if v, ok := tfMap["enabled"].(bool); ok {
		apiObject.Enabled = v
=======
	if v, ok := tfMap[names.AttrEnabled].(bool); ok {
		apiObject.Enabled = aws.Bool(v)
>>>>>>> d5a0a582
	}

	if v, ok := tfMap[names.AttrLaunchTemplate].([]interface{}); ok && len(v) > 0 && v[0] != nil {
		apiObject.LaunchTemplate = expandFastLaunchLaunchTemplateSpecification(v[0].(map[string]interface{}))
	}

	if v, ok := tfMap["max_parallel_launches"].(int); ok && v != 0 {
		apiObject.MaxParallelLaunches = aws.Int32(int32(v))
	}

	if v, ok := tfMap["snapshot_configuration"].([]interface{}); ok && len(v) > 0 && v[0] != nil {
		apiObject.SnapshotConfiguration = expandFastLaunchSnapshotConfiguration(v[0].(map[string]interface{}))
	}

	return apiObject
}

func expandFastLaunchLaunchTemplateSpecification(tfMap map[string]interface{}) *awstypes.FastLaunchLaunchTemplateSpecification {
	if tfMap == nil {
		return nil
	}

	apiObject := &awstypes.FastLaunchLaunchTemplateSpecification{}

	if v, ok := tfMap["launch_template_id"].(string); ok && v != "" {
		apiObject.LaunchTemplateId = aws.String(v)
	}

	if v, ok := tfMap["launch_template_name"].(string); ok && v != "" {
		apiObject.LaunchTemplateName = aws.String(v)
	}

	if v, ok := tfMap["launch_template_version"].(string); ok && v != "" {
		apiObject.LaunchTemplateVersion = aws.String(v)
	}

	return apiObject
}

func expandFastLaunchSnapshotConfiguration(tfMap map[string]interface{}) *awstypes.FastLaunchSnapshotConfiguration {
	if tfMap == nil {
		return nil
	}

	apiObject := &awstypes.FastLaunchSnapshotConfiguration{}

	if v, ok := tfMap["target_resource_count"].(int); ok && v != 0 {
		apiObject.TargetResourceCount = aws.Int32(int32(v))
	}

	return apiObject
}

func expandLaunchTemplateConfiguration(tfMap map[string]interface{}) *awstypes.LaunchTemplateConfiguration {
	if tfMap == nil {
		return nil
	}

	apiObject := &awstypes.LaunchTemplateConfiguration{}

	if v, ok := tfMap["launch_template_id"].(string); ok && v != "" {
		apiObject.LaunchTemplateId = aws.String(v)
	}

	if v, ok := tfMap["default"].(bool); ok {
		apiObject.SetDefaultVersion = v
	}

	if v, ok := tfMap[names.AttrAccountID].(string); ok && v != "" {
		apiObject.AccountId = aws.String(v)
	}

	return apiObject
}

func flattenAMIDistributionConfiguration(apiObject *awstypes.AmiDistributionConfiguration) map[string]interface{} {
	if apiObject == nil {
		return nil
	}

	tfMap := map[string]interface{}{}

	if v := apiObject.AmiTags; v != nil {
		tfMap["ami_tags"] = aws.StringMap(v)
	}

	if v := apiObject.Description; v != nil {
<<<<<<< HEAD
		tfMap["description"] = aws.ToString(v)
	}

	if v := apiObject.KmsKeyId; v != nil {
		tfMap["kms_key_id"] = aws.ToString(v)
=======
		tfMap[names.AttrDescription] = aws.StringValue(v)
	}

	if v := apiObject.KmsKeyId; v != nil {
		tfMap[names.AttrKMSKeyID] = aws.StringValue(v)
>>>>>>> d5a0a582
	}

	if v := apiObject.LaunchPermission; v != nil {
		tfMap["launch_permission"] = []interface{}{flattenLaunchPermissionConfiguration(v)}
	}

	if v := apiObject.Name; v != nil {
<<<<<<< HEAD
		tfMap["name"] = aws.ToString(v)
=======
		tfMap[names.AttrName] = aws.StringValue(v)
>>>>>>> d5a0a582
	}

	if v := apiObject.TargetAccountIds; v != nil {
		tfMap["target_account_ids"] = aws.StringSlice(v)
	}

	return tfMap
}

func flattenContainerDistributionConfiguration(apiObject *awstypes.ContainerDistributionConfiguration) map[string]interface{} {
	if apiObject == nil {
		return nil
	}

	tfMap := map[string]interface{}{}

	if v := apiObject.ContainerTags; v != nil {
		tfMap["container_tags"] = aws.StringSlice(v)
	}

	if v := apiObject.Description; v != nil {
<<<<<<< HEAD
		tfMap["description"] = aws.ToString(v)
=======
		tfMap[names.AttrDescription] = aws.StringValue(v)
>>>>>>> d5a0a582
	}

	if v := apiObject.TargetRepository; v != nil {
		tfMap["target_repository"] = []interface{}{flattenTargetContainerRepository(v)}
	}

	return tfMap
}

func flattenLaunchTemplateConfigurations(apiObjects []awstypes.LaunchTemplateConfiguration) []interface{} {
	if apiObjects == nil {
		return nil
	}

	var tfList []interface{}

	for _, apiObject := range apiObjects {
		tfList = append(tfList, flattenLaunchTemplateConfiguration(apiObject))
	}

	return tfList
}

func flattenDistribution(apiObject awstypes.Distribution) map[string]interface{} {
	tfMap := map[string]interface{}{}

	if v := apiObject.AmiDistributionConfiguration; v != nil {
		tfMap["ami_distribution_configuration"] = []interface{}{flattenAMIDistributionConfiguration(v)}
	}

	if v := apiObject.ContainerDistributionConfiguration; v != nil {
		tfMap["container_distribution_configuration"] = []interface{}{flattenContainerDistributionConfiguration(v)}
	}

	if v := apiObject.FastLaunchConfigurations; v != nil {
		tfMap["fast_launch_configuration"] = flattenFastLaunchConfigurations(v)
	}

	if v := apiObject.LaunchTemplateConfigurations; v != nil {
		tfMap["launch_template_configuration"] = flattenLaunchTemplateConfigurations(v)
	}

	if v := apiObject.LicenseConfigurationArns; v != nil {
		tfMap["license_configuration_arns"] = aws.StringSlice(v)
	}

	if v := apiObject.Region; v != nil {
<<<<<<< HEAD
		tfMap["region"] = aws.ToString(v)
=======
		tfMap[names.AttrRegion] = aws.StringValue(v)
>>>>>>> d5a0a582
	}

	return tfMap
}

func flattenDistributions(apiObjects []awstypes.Distribution) []interface{} {
	if len(apiObjects) == 0 {
		return nil
	}

	var tfList []interface{}

	for _, apiObject := range apiObjects {
		tfList = append(tfList, flattenDistribution(apiObject))
	}

	return tfList
}

func flattenLaunchPermissionConfiguration(apiObject *awstypes.LaunchPermissionConfiguration) map[string]interface{} {
	if apiObject == nil {
		return nil
	}

	tfMap := map[string]interface{}{}

	if v := apiObject.OrganizationArns; v != nil {
		tfMap["organization_arns"] = aws.StringSlice(v)
	}

	if v := apiObject.OrganizationalUnitArns; v != nil {
		tfMap["organizational_unit_arns"] = aws.StringSlice(v)
	}

	if v := apiObject.UserGroups; v != nil {
		tfMap["user_groups"] = aws.StringSlice(v)
	}

	if v := apiObject.UserIds; v != nil {
		tfMap["user_ids"] = aws.StringSlice(v)
	}

	return tfMap
}

func flattenTargetContainerRepository(apiObject *awstypes.TargetContainerRepository) map[string]interface{} {
	if apiObject == nil {
		return nil
	}

	tfMap := map[string]interface{}{}

	if v := apiObject.RepositoryName; v != nil {
<<<<<<< HEAD
		tfMap["repository_name"] = aws.ToString(v)
=======
		tfMap[names.AttrRepositoryName] = aws.StringValue(v)
>>>>>>> d5a0a582
	}

	tfMap["service"] = string(apiObject.Service)

	return tfMap
}

func flattenLaunchTemplateConfiguration(apiObject awstypes.LaunchTemplateConfiguration) map[string]interface{} {
	tfMap := map[string]interface{}{
		"default": apiObject.SetDefaultVersion,
	}

	if v := apiObject.LaunchTemplateId; v != nil {
		tfMap["launch_template_id"] = aws.ToString(v)
	}

	if v := apiObject.AccountId; v != nil {
<<<<<<< HEAD
		tfMap["account_id"] = aws.ToString(v)
=======
		tfMap[names.AttrAccountID] = aws.StringValue(v)
>>>>>>> d5a0a582
	}

	return tfMap
}

func flattenFastLaunchConfigurations(apiObjects []awstypes.FastLaunchConfiguration) []interface{} {
	if apiObjects == nil {
		return nil
	}

	var tfList []interface{}

	for _, apiObject := range apiObjects {
		tfList = append(tfList, flattenFastLaunchConfiguration(apiObject))
	}

	return tfList
}

func flattenFastLaunchConfiguration(apiObject awstypes.FastLaunchConfiguration) map[string]interface{} {
	tfMap := map[string]interface{}{}

	if v := apiObject.AccountId; v != nil {
<<<<<<< HEAD
		tfMap["account_id"] = aws.ToString(v)
	}

	tfMap["enabled"] = aws.Bool(apiObject.Enabled)
=======
		tfMap[names.AttrAccountID] = aws.StringValue(v)
	}

	if v := apiObject.Enabled; v != nil {
		tfMap[names.AttrEnabled] = aws.BoolValue(v)
	}
>>>>>>> d5a0a582

	if v := apiObject.LaunchTemplate; v != nil {
		tfMap[names.AttrLaunchTemplate] = []interface{}{flattenFastLaunchLaunchTemplateSpecification(v)}
	}

	if v := apiObject.MaxParallelLaunches; v != nil {
		tfMap["max_parallel_launches"] = aws.ToInt32(v)
	}

	if v := apiObject.SnapshotConfiguration; v != nil {
		tfMap["snapshot_configuration"] = []interface{}{flattenFastLaunchSnapshotConfiguration(v)}
	}

	return tfMap
}

func flattenFastLaunchLaunchTemplateSpecification(apiObject *awstypes.FastLaunchLaunchTemplateSpecification) map[string]interface{} {
	if apiObject == nil {
		return nil
	}

	tfMap := map[string]interface{}{}

	if v := apiObject.LaunchTemplateId; v != nil {
		tfMap["launch_template_id"] = aws.ToString(v)
	}

	if v := apiObject.LaunchTemplateName; v != nil {
		tfMap["launch_template_name"] = aws.ToString(v)
	}

	if v := apiObject.LaunchTemplateVersion; v != nil {
		tfMap["launch_template_version"] = aws.ToString(v)
	}

	return tfMap
}

func flattenFastLaunchSnapshotConfiguration(apiObject *awstypes.FastLaunchSnapshotConfiguration) map[string]interface{} {
	if apiObject == nil {
		return nil
	}

	tfMap := map[string]interface{}{}

	if v := apiObject.TargetResourceCount; v != nil {
		tfMap["target_resource_count"] = aws.ToInt32(v)
	}

	return tfMap
}<|MERGE_RESOLUTION|>--- conflicted
+++ resolved
@@ -646,13 +646,8 @@
 		apiObject.AccountId = aws.String(v)
 	}
 
-<<<<<<< HEAD
-	if v, ok := tfMap["enabled"].(bool); ok {
+	if v, ok := tfMap[names.AttrEnabled].(bool); ok {
 		apiObject.Enabled = v
-=======
-	if v, ok := tfMap[names.AttrEnabled].(bool); ok {
-		apiObject.Enabled = aws.Bool(v)
->>>>>>> d5a0a582
 	}
 
 	if v, ok := tfMap[names.AttrLaunchTemplate].([]interface{}); ok && len(v) > 0 && v[0] != nil {
@@ -740,19 +735,11 @@
 	}
 
 	if v := apiObject.Description; v != nil {
-<<<<<<< HEAD
 		tfMap["description"] = aws.ToString(v)
 	}
 
 	if v := apiObject.KmsKeyId; v != nil {
 		tfMap["kms_key_id"] = aws.ToString(v)
-=======
-		tfMap[names.AttrDescription] = aws.StringValue(v)
-	}
-
-	if v := apiObject.KmsKeyId; v != nil {
-		tfMap[names.AttrKMSKeyID] = aws.StringValue(v)
->>>>>>> d5a0a582
 	}
 
 	if v := apiObject.LaunchPermission; v != nil {
@@ -760,11 +747,7 @@
 	}
 
 	if v := apiObject.Name; v != nil {
-<<<<<<< HEAD
 		tfMap["name"] = aws.ToString(v)
-=======
-		tfMap[names.AttrName] = aws.StringValue(v)
->>>>>>> d5a0a582
 	}
 
 	if v := apiObject.TargetAccountIds; v != nil {
@@ -786,11 +769,7 @@
 	}
 
 	if v := apiObject.Description; v != nil {
-<<<<<<< HEAD
 		tfMap["description"] = aws.ToString(v)
-=======
-		tfMap[names.AttrDescription] = aws.StringValue(v)
->>>>>>> d5a0a582
 	}
 
 	if v := apiObject.TargetRepository; v != nil {
@@ -838,11 +817,7 @@
 	}
 
 	if v := apiObject.Region; v != nil {
-<<<<<<< HEAD
 		tfMap["region"] = aws.ToString(v)
-=======
-		tfMap[names.AttrRegion] = aws.StringValue(v)
->>>>>>> d5a0a582
 	}
 
 	return tfMap
@@ -896,11 +871,7 @@
 	tfMap := map[string]interface{}{}
 
 	if v := apiObject.RepositoryName; v != nil {
-<<<<<<< HEAD
 		tfMap["repository_name"] = aws.ToString(v)
-=======
-		tfMap[names.AttrRepositoryName] = aws.StringValue(v)
->>>>>>> d5a0a582
 	}
 
 	tfMap["service"] = string(apiObject.Service)
@@ -918,11 +889,7 @@
 	}
 
 	if v := apiObject.AccountId; v != nil {
-<<<<<<< HEAD
 		tfMap["account_id"] = aws.ToString(v)
-=======
-		tfMap[names.AttrAccountID] = aws.StringValue(v)
->>>>>>> d5a0a582
 	}
 
 	return tfMap
@@ -946,19 +913,10 @@
 	tfMap := map[string]interface{}{}
 
 	if v := apiObject.AccountId; v != nil {
-<<<<<<< HEAD
 		tfMap["account_id"] = aws.ToString(v)
 	}
 
 	tfMap["enabled"] = aws.Bool(apiObject.Enabled)
-=======
-		tfMap[names.AttrAccountID] = aws.StringValue(v)
-	}
-
-	if v := apiObject.Enabled; v != nil {
-		tfMap[names.AttrEnabled] = aws.BoolValue(v)
-	}
->>>>>>> d5a0a582
 
 	if v := apiObject.LaunchTemplate; v != nil {
 		tfMap[names.AttrLaunchTemplate] = []interface{}{flattenFastLaunchLaunchTemplateSpecification(v)}
