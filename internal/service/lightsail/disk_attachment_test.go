package lightsail_test

import (
	"context"
	"errors"
	"fmt"
	"regexp"
	"testing"

	"github.com/aws/aws-sdk-go/service/lightsail"
	sdkacctest "github.com/hashicorp/terraform-plugin-sdk/v2/helper/acctest"
	"github.com/hashicorp/terraform-plugin-sdk/v2/helper/resource"
	"github.com/hashicorp/terraform-plugin-sdk/v2/terraform"
	"github.com/hashicorp/terraform-provider-aws/internal/acctest"
	"github.com/hashicorp/terraform-provider-aws/internal/conns"
	"github.com/hashicorp/terraform-provider-aws/internal/create"
	tflightsail "github.com/hashicorp/terraform-provider-aws/internal/service/lightsail"
	"github.com/hashicorp/terraform-provider-aws/internal/tfresource"
	"github.com/hashicorp/terraform-provider-aws/names"
)

func TestAccLightsailDiskAttachment_basic(t *testing.T) {
	ctx := acctest.Context(t)
	var disk lightsail.Disk
	resourceName := "aws_lightsail_disk_attachment.test"
	dName := sdkacctest.RandomWithPrefix("tf-acc-test")
	liName := sdkacctest.RandomWithPrefix("tf-acc-test")
	diskPath := "/dev/xvdf"
	diskPathBad := "/jenkins-home"

	resource.ParallelTest(t, resource.TestCase{
		PreCheck: func() {
<<<<<<< HEAD
			acctest.PreCheck(ctx, t)
			acctest.PreCheckPartitionHasService(lightsail.EndpointsID, t)
=======
			acctest.PreCheck(t)
			acctest.PreCheckPartitionHasService(t, lightsail.EndpointsID)
>>>>>>> 78d002fe
			testAccPreCheck(ctx, t)
		},
		ErrorCheck:               acctest.ErrorCheck(t, lightsail.EndpointsID),
		ProtoV5ProviderFactories: acctest.ProtoV5ProviderFactories,
		CheckDestroy:             testAccCheckDiskAttachmentDestroy(ctx),
		Steps: []resource.TestStep{
			{
				Config: testAccDiskAttachmentConfig_basic(dName, liName, diskPath),
				Check: resource.ComposeTestCheckFunc(
					testAccCheckDiskAttachmentExists(ctx, resourceName, disk),
					resource.TestCheckResourceAttr(resourceName, "disk_name", dName),
					resource.TestCheckResourceAttr(resourceName, "disk_path", diskPath),
					resource.TestCheckResourceAttr(resourceName, "instance_name", liName),
				),
			},
			{
				Config:      testAccDiskAttachmentConfig_basic(dName, liName, diskPathBad),
				ExpectError: regexp.MustCompile(`The disk path is invalid. You must specify a valid disk path.`),
			},
		},
	})
}

func TestAccLightsailDiskAttachment_disappears(t *testing.T) {
	ctx := acctest.Context(t)
	var disk lightsail.Disk
	resourceName := "aws_lightsail_disk_attachment.test"
	dName := sdkacctest.RandomWithPrefix("tf-acc-test")
	liName := sdkacctest.RandomWithPrefix("tf-acc-test")
	diskPath := "/dev/xvdf"

	resource.ParallelTest(t, resource.TestCase{
		PreCheck: func() {
<<<<<<< HEAD
			acctest.PreCheck(ctx, t)
			acctest.PreCheckPartitionHasService(lightsail.EndpointsID, t)
=======
			acctest.PreCheck(t)
			acctest.PreCheckPartitionHasService(t, lightsail.EndpointsID)
>>>>>>> 78d002fe
			testAccPreCheck(ctx, t)
		},
		ErrorCheck:               acctest.ErrorCheck(t, lightsail.EndpointsID),
		ProtoV5ProviderFactories: acctest.ProtoV5ProviderFactories,
		CheckDestroy:             testAccCheckDiskAttachmentDestroy(ctx),
		Steps: []resource.TestStep{
			{
				Config: testAccDiskAttachmentConfig_basic(dName, liName, diskPath),
				Check: resource.ComposeTestCheckFunc(
					testAccCheckDiskAttachmentExists(ctx, resourceName, disk),
					acctest.CheckResourceDisappears(ctx, acctest.Provider, tflightsail.ResourceDiskAttachment(), resourceName),
				),
				ExpectNonEmptyPlan: true,
			},
		},
	})
}

func testAccCheckDiskAttachmentExists(ctx context.Context, n string, disk lightsail.Disk) resource.TestCheckFunc {
	return func(s *terraform.State) error {
		rs, ok := s.RootModule().Resources[n]
		if !ok {
			return fmt.Errorf("Not found: %s", n)
		}

		if rs.Primary.ID == "" {
			return errors.New("No LightsailDiskAttachment ID is set")
		}

		conn := acctest.Provider.Meta().(*conns.AWSClient).LightsailConn()

		out, err := tflightsail.FindDiskAttachmentById(ctx, conn, rs.Primary.ID)

		if err != nil {
			return err
		}

		if out == nil {
			return fmt.Errorf("Disk Attachment %q does not exist", rs.Primary.ID)
		}

		disk = *out

		return nil
	}
}

func testAccCheckDiskAttachmentDestroy(ctx context.Context) resource.TestCheckFunc {
	return func(s *terraform.State) error {
		for _, rs := range s.RootModule().Resources {
			if rs.Type != "aws_lightsail_disk_attachment" {
				continue
			}

			conn := acctest.Provider.Meta().(*conns.AWSClient).LightsailConn()

			_, err := tflightsail.FindDiskAttachmentById(ctx, conn, rs.Primary.ID)

			if tfresource.NotFound(err) {
				continue
			}

			if err != nil {
				return err
			}

			return create.Error(names.Lightsail, create.ErrActionCheckingDestroyed, tflightsail.ResDiskAttachment, rs.Primary.ID, errors.New("still exists"))
		}

		return nil
	}
}

func testAccDiskAttachmentConfig_basic(dName string, liName string, diskPath string) string {
	return fmt.Sprintf(`
data "aws_availability_zones" "available" {
  state = "available"

  filter {
    name   = "opt-in-status"
    values = ["opt-in-not-required"]
  }
}
resource "aws_lightsail_disk" "test" {
  name              = %[1]q
  size_in_gb        = 8
  availability_zone = data.aws_availability_zones.available.names[0]
}

resource "aws_lightsail_instance" "test" {
  name              = %[2]q
  availability_zone = data.aws_availability_zones.available.names[0]
  blueprint_id      = "amazon_linux_2"
  bundle_id         = "nano_1_0"
}

resource "aws_lightsail_disk_attachment" "test" {
  disk_name     = aws_lightsail_disk.test.name
  instance_name = aws_lightsail_instance.test.name
  disk_path     = %[3]q
}
`, dName, liName, diskPath)
}<|MERGE_RESOLUTION|>--- conflicted
+++ resolved
@@ -30,13 +30,8 @@
 
 	resource.ParallelTest(t, resource.TestCase{
 		PreCheck: func() {
-<<<<<<< HEAD
 			acctest.PreCheck(ctx, t)
-			acctest.PreCheckPartitionHasService(lightsail.EndpointsID, t)
-=======
-			acctest.PreCheck(t)
 			acctest.PreCheckPartitionHasService(t, lightsail.EndpointsID)
->>>>>>> 78d002fe
 			testAccPreCheck(ctx, t)
 		},
 		ErrorCheck:               acctest.ErrorCheck(t, lightsail.EndpointsID),
@@ -70,13 +65,8 @@
 
 	resource.ParallelTest(t, resource.TestCase{
 		PreCheck: func() {
-<<<<<<< HEAD
 			acctest.PreCheck(ctx, t)
-			acctest.PreCheckPartitionHasService(lightsail.EndpointsID, t)
-=======
-			acctest.PreCheck(t)
 			acctest.PreCheckPartitionHasService(t, lightsail.EndpointsID)
->>>>>>> 78d002fe
 			testAccPreCheck(ctx, t)
 		},
 		ErrorCheck:               acctest.ErrorCheck(t, lightsail.EndpointsID),
