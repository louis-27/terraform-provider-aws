package inspector2_test

import (
	"context"
	"errors"
	"fmt"
	"testing"
	"time"

	"github.com/aws/aws-sdk-go-v2/aws"
	"github.com/aws/aws-sdk-go-v2/service/inspector2"
	"github.com/hashicorp/terraform-plugin-sdk/v2/helper/resource"
	"github.com/hashicorp/terraform-plugin-sdk/v2/terraform"
	"github.com/hashicorp/terraform-provider-aws/internal/acctest"
	"github.com/hashicorp/terraform-provider-aws/internal/conns"
	"github.com/hashicorp/terraform-provider-aws/internal/create"
	"github.com/hashicorp/terraform-provider-aws/internal/errs"
	tfinspector2 "github.com/hashicorp/terraform-provider-aws/internal/service/inspector2"
	"github.com/hashicorp/terraform-provider-aws/names"
)

func TestAccInspector2OrganizationConfiguration_serial(t *testing.T) {
	t.Parallel()

	testCases := map[string]func(t *testing.T){
		"basic":      testAccOrganizationConfiguration_basic,
		"disappears": testAccOrganizationConfiguration_disappears,
		"ec2ECR":     testAccOrganizationConfiguration_ec2ECR,
		"lambda":     testAccOrganizationConfiguration_lambda,
	}

	acctest.RunSerialTests1Level(t, testCases, 0)
}

func testAccOrganizationConfiguration_basic(t *testing.T) {
	ctx := acctest.Context(t)
	resourceName := "aws_inspector2_organization_configuration.test"

	resource.Test(t, resource.TestCase{
		PreCheck: func() {
			acctest.PreCheck(ctx, t)
			acctest.PreCheckPartitionHasService(t, names.Inspector2EndpointID)
			testAccPreCheck(ctx, t)
			acctest.PreCheckOrganizationManagementAccount(ctx, t)
		},
		ErrorCheck:               acctest.ErrorCheck(t, names.Inspector2EndpointID),
		ProtoV5ProviderFactories: acctest.ProtoV5ProviderFactories,
		CheckDestroy:             testAccCheckOrganizationConfigurationDestroy(ctx),
		Steps: []resource.TestStep{
			{
				Config: testAccOrganizationConfigurationConfig_basic(true, false),
				Check: resource.ComposeTestCheckFunc(
					testAccCheckOrganizationConfigurationExists(ctx, resourceName),
					resource.TestCheckResourceAttr(resourceName, "auto_enable.0.ec2", "true"),
					resource.TestCheckResourceAttr(resourceName, "auto_enable.0.ecr", "false"),
				),
			},
		},
	})
}

func testAccOrganizationConfiguration_disappears(t *testing.T) {
	ctx := acctest.Context(t)
	resourceName := "aws_inspector2_organization_configuration.test"

	resource.Test(t, resource.TestCase{
		PreCheck: func() {
			acctest.PreCheck(ctx, t)
			acctest.PreCheckPartitionHasService(t, names.Inspector2EndpointID)
			testAccPreCheck(ctx, t)
			acctest.PreCheckOrganizationManagementAccount(ctx, t)
		},
		ErrorCheck:               acctest.ErrorCheck(t, names.Inspector2EndpointID),
		ProtoV5ProviderFactories: acctest.ProtoV5ProviderFactories,
		CheckDestroy:             testAccCheckOrganizationConfigurationDestroy(ctx),
		Steps: []resource.TestStep{
			{
				Config: testAccOrganizationConfigurationConfig_basic(true, false),
				Check: resource.ComposeTestCheckFunc(
					testAccCheckOrganizationConfigurationExists(ctx, resourceName),
					acctest.CheckResourceDisappears(ctx, acctest.Provider, tfinspector2.ResourceOrganizationConfiguration(), resourceName),
				),
				ExpectNonEmptyPlan: true,
			},
		},
	})
}

func testAccOrganizationConfiguration_ec2ECR(t *testing.T) {
	ctx := acctest.Context(t)
	resourceName := "aws_inspector2_organization_configuration.test"

	resource.Test(t, resource.TestCase{
		PreCheck: func() {
			acctest.PreCheck(ctx, t)
			acctest.PreCheckPartitionHasService(t, names.Inspector2EndpointID)
			testAccPreCheck(ctx, t)
			acctest.PreCheckOrganizationManagementAccount(ctx, t)
		},
		ErrorCheck:               acctest.ErrorCheck(t, names.Inspector2EndpointID),
		ProtoV5ProviderFactories: acctest.ProtoV5ProviderFactories,
		CheckDestroy:             testAccCheckOrganizationConfigurationDestroy(ctx),
		Steps: []resource.TestStep{
			{
				Config: testAccOrganizationConfigurationConfig_basic(true, true),
				Check: resource.ComposeTestCheckFunc(
					testAccCheckOrganizationConfigurationExists(ctx, resourceName),
					resource.TestCheckResourceAttr(resourceName, "auto_enable.0.ec2", "true"),
					resource.TestCheckResourceAttr(resourceName, "auto_enable.0.ecr", "true"),
				),
			},
		},
	})
}

<<<<<<< HEAD
func testAccOrganizationConfiguration_lambda(t *testing.T) {
	resourceName := "aws_inspector2_organization_configuration.test"

	resource.Test(t, resource.TestCase{
		PreCheck: func() {
			acctest.PreCheck(t)
			acctest.PreCheckPartitionHasService(names.Inspector2EndpointID, t)
			testAccPreCheck(t)
			acctest.PreCheckOrganizationManagementAccount(t)
		},
		ErrorCheck:               acctest.ErrorCheck(t, names.Inspector2EndpointID),
		ProtoV5ProviderFactories: acctest.ProtoV5ProviderFactories,
		CheckDestroy:             testAccCheckOrganizationConfigurationDestroy,
		Steps: []resource.TestStep{
			{
				Config: testAccOrganizationConfigurationConfig_lambda(false, false, true),
				Check: resource.ComposeTestCheckFunc(
					testAccCheckOrganizationConfigurationExists(resourceName),
					resource.TestCheckResourceAttr(resourceName, "auto_enable.0.ec2", "false"),
					resource.TestCheckResourceAttr(resourceName, "auto_enable.0.ecr", "false"),
					resource.TestCheckResourceAttr(resourceName, "auto_enable.0.lambda", "true"),
				),
			},
		},
	})
}

func testAccCheckOrganizationConfigurationDestroy(s *terraform.State) error {
	conn := acctest.Provider.Meta().(*conns.AWSClient).Inspector2Client()
	ctx := context.Background()
=======
func testAccCheckOrganizationConfigurationDestroy(ctx context.Context) resource.TestCheckFunc {
	return func(s *terraform.State) error {
		conn := acctest.Provider.Meta().(*conns.AWSClient).Inspector2Client()
>>>>>>> e614b064

		enabledDelAdAcct := false

		for _, rs := range s.RootModule().Resources {
			if rs.Type != "aws_inspector2_organization_configuration" {
				continue
			}

			out, err := conn.DescribeOrganizationConfiguration(ctx, &inspector2.DescribeOrganizationConfigurationInput{})

			if errs.MessageContains(err, "AccessDenied", "Invoking account does not") {
				if err := testEnableDelegatedAdminAccount(ctx, conn, acctest.AccountID()); err != nil {
					return err
				}

				enabledDelAdAcct = true

				out, err = conn.DescribeOrganizationConfiguration(ctx, &inspector2.DescribeOrganizationConfigurationInput{})
			}

			if err != nil {
				if enabledDelAdAcct {
					if err := testDisableDelegatedAdminAccount(ctx, conn, acctest.AccountID()); err != nil {
						return err
					}
				}

				return create.Error(names.Inspector2, create.ErrActionCheckingDestroyed, tfinspector2.ResNameOrganizationConfiguration, rs.Primary.ID, err)
			}

			if out != nil && out.AutoEnable != nil && !aws.ToBool(out.AutoEnable.Ec2) && !aws.ToBool(out.AutoEnable.Ecr) {
				if enabledDelAdAcct {
					if err := testDisableDelegatedAdminAccount(ctx, conn, acctest.AccountID()); err != nil {
						return err
					}
				}

				return nil
			}

<<<<<<< HEAD
		if out != nil && out.AutoEnable != nil && !aws.ToBool(out.AutoEnable.Ec2) && !aws.ToBool(out.AutoEnable.Ecr) && !aws.ToBool(out.AutoEnable.Lambda) {
=======
>>>>>>> e614b064
			if enabledDelAdAcct {
				if err := testDisableDelegatedAdminAccount(ctx, conn, acctest.AccountID()); err != nil {
					return err
				}
			}

			return create.Error(names.Inspector2, create.ErrActionCheckingDestroyed, tfinspector2.ResNameOrganizationConfiguration, rs.Primary.ID, errors.New("not destroyed"))
		}

		return nil
	}
}

func testEnableDelegatedAdminAccount(ctx context.Context, conn *inspector2.Client, accountID string) error {
	_, err := conn.EnableDelegatedAdminAccount(ctx, &inspector2.EnableDelegatedAdminAccountInput{
		DelegatedAdminAccountId: aws.String(accountID),
	})
	if err != nil {
		return err
	}

	if err := tfinspector2.WaitDelegatedAdminAccountEnabled(ctx, conn, accountID, time.Minute*2); err != nil {
		return err
	}

	return nil
}

func testDisableDelegatedAdminAccount(ctx context.Context, conn *inspector2.Client, accountID string) error {
	_, err := conn.DisableDelegatedAdminAccount(ctx, &inspector2.DisableDelegatedAdminAccountInput{
		DelegatedAdminAccountId: aws.String(accountID),
	})
	if err != nil {
		return err
	}

	if err := tfinspector2.WaitDelegatedAdminAccountDisabled(ctx, conn, accountID, time.Minute*2); err != nil {
		return err
	}

	return nil
}

func testAccCheckOrganizationConfigurationExists(ctx context.Context, name string) resource.TestCheckFunc {
	return func(s *terraform.State) error {
		rs, ok := s.RootModule().Resources[name]
		if !ok {
			return create.Error(names.Inspector2, create.ErrActionCheckingExistence, tfinspector2.ResNameOrganizationConfiguration, name, errors.New("not found"))
		}

		if rs.Primary.ID == "" {
			return create.Error(names.Inspector2, create.ErrActionCheckingExistence, tfinspector2.ResNameOrganizationConfiguration, name, errors.New("not set"))
		}

		conn := acctest.Provider.Meta().(*conns.AWSClient).Inspector2Client()

		_, err := conn.DescribeOrganizationConfiguration(ctx, &inspector2.DescribeOrganizationConfigurationInput{})

		if err != nil {
			return create.Error(names.Inspector2, create.ErrActionCheckingExistence, tfinspector2.ResNameOrganizationConfiguration, rs.Primary.ID, err)
		}

		return nil
	}
}

func testAccOrganizationConfigurationConfig_basic(ec2, ecr bool) string {
	return fmt.Sprintf(`
data "aws_caller_identity" "current" {}

resource "aws_inspector2_delegated_admin_account" "test" {
  account_id = data.aws_caller_identity.current.account_id
}

resource "aws_inspector2_organization_configuration" "test" {
  auto_enable {
    ec2 = %[1]t
    ecr = %[2]t
  }

  depends_on = [aws_inspector2_delegated_admin_account.test]
}
`, ec2, ecr)
}

func testAccOrganizationConfigurationConfig_lambda(ec2, ecr, lambda bool) string {
	return fmt.Sprintf(`
data "aws_caller_identity" "current" {}

resource "aws_inspector2_delegated_admin_account" "test" {
  account_id = data.aws_caller_identity.current.account_id
}

resource "aws_inspector2_organization_configuration" "test" {
  auto_enable {
    ec2    = %[1]t
    ecr    = %[2]t
    lambda = %[3]t
  }

  depends_on = [aws_inspector2_delegated_admin_account.test]
}
`, ec2, ecr, lambda)
}<|MERGE_RESOLUTION|>--- conflicted
+++ resolved
@@ -113,25 +113,25 @@
 	})
 }
 
-<<<<<<< HEAD
 func testAccOrganizationConfiguration_lambda(t *testing.T) {
-	resourceName := "aws_inspector2_organization_configuration.test"
-
-	resource.Test(t, resource.TestCase{
-		PreCheck: func() {
-			acctest.PreCheck(t)
-			acctest.PreCheckPartitionHasService(names.Inspector2EndpointID, t)
-			testAccPreCheck(t)
-			acctest.PreCheckOrganizationManagementAccount(t)
-		},
-		ErrorCheck:               acctest.ErrorCheck(t, names.Inspector2EndpointID),
-		ProtoV5ProviderFactories: acctest.ProtoV5ProviderFactories,
-		CheckDestroy:             testAccCheckOrganizationConfigurationDestroy,
+	ctx := acctest.Context(t)
+	resourceName := "aws_inspector2_organization_configuration.test"
+
+	resource.Test(t, resource.TestCase{
+		PreCheck: func() {
+			acctest.PreCheck(ctx, t)
+			acctest.PreCheckPartitionHasService(t, names.Inspector2EndpointID)
+			testAccPreCheck(ctx, t)
+			acctest.PreCheckOrganizationManagementAccount(ctx, t)
+		},
+		ErrorCheck:               acctest.ErrorCheck(t, names.Inspector2EndpointID),
+		ProtoV5ProviderFactories: acctest.ProtoV5ProviderFactories,
+		CheckDestroy:             testAccCheckOrganizationConfigurationDestroy(ctx),
 		Steps: []resource.TestStep{
 			{
 				Config: testAccOrganizationConfigurationConfig_lambda(false, false, true),
 				Check: resource.ComposeTestCheckFunc(
-					testAccCheckOrganizationConfigurationExists(resourceName),
+					testAccCheckOrganizationConfigurationExists(ctx, resourceName),
 					resource.TestCheckResourceAttr(resourceName, "auto_enable.0.ec2", "false"),
 					resource.TestCheckResourceAttr(resourceName, "auto_enable.0.ecr", "false"),
 					resource.TestCheckResourceAttr(resourceName, "auto_enable.0.lambda", "true"),
@@ -141,14 +141,9 @@
 	})
 }
 
-func testAccCheckOrganizationConfigurationDestroy(s *terraform.State) error {
-	conn := acctest.Provider.Meta().(*conns.AWSClient).Inspector2Client()
-	ctx := context.Background()
-=======
 func testAccCheckOrganizationConfigurationDestroy(ctx context.Context) resource.TestCheckFunc {
 	return func(s *terraform.State) error {
 		conn := acctest.Provider.Meta().(*conns.AWSClient).Inspector2Client()
->>>>>>> e614b064
 
 		enabledDelAdAcct := false
 
@@ -179,7 +174,7 @@
 				return create.Error(names.Inspector2, create.ErrActionCheckingDestroyed, tfinspector2.ResNameOrganizationConfiguration, rs.Primary.ID, err)
 			}
 
-			if out != nil && out.AutoEnable != nil && !aws.ToBool(out.AutoEnable.Ec2) && !aws.ToBool(out.AutoEnable.Ecr) {
+			if out != nil && out.AutoEnable != nil && !aws.ToBool(out.AutoEnable.Ec2) && !aws.ToBool(out.AutoEnable.Ecr) && !aws.ToBool(out.AutoEnable.Lambda) {
 				if enabledDelAdAcct {
 					if err := testDisableDelegatedAdminAccount(ctx, conn, acctest.AccountID()); err != nil {
 						return err
@@ -189,10 +184,6 @@
 				return nil
 			}
 
-<<<<<<< HEAD
-		if out != nil && out.AutoEnable != nil && !aws.ToBool(out.AutoEnable.Ec2) && !aws.ToBool(out.AutoEnable.Ecr) && !aws.ToBool(out.AutoEnable.Lambda) {
-=======
->>>>>>> e614b064
 			if enabledDelAdAcct {
 				if err := testDisableDelegatedAdminAccount(ctx, conn, acctest.AccountID()); err != nil {
 					return err
@@ -281,18 +272,15 @@
 func testAccOrganizationConfigurationConfig_lambda(ec2, ecr, lambda bool) string {
 	return fmt.Sprintf(`
 data "aws_caller_identity" "current" {}
-
 resource "aws_inspector2_delegated_admin_account" "test" {
   account_id = data.aws_caller_identity.current.account_id
 }
-
 resource "aws_inspector2_organization_configuration" "test" {
   auto_enable {
     ec2    = %[1]t
     ecr    = %[2]t
     lambda = %[3]t
   }
-
   depends_on = [aws_inspector2_delegated_admin_account.test]
 }
 `, ec2, ecr, lambda)
