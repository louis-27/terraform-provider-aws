// Copyright (c) HashiCorp, Inc.
// SPDX-License-Identifier: MPL-2.0

package ec2

import (
	"context"
	"errors"
	"fmt"
	"strconv"
	"time"

	"github.com/aws/aws-sdk-go-v2/aws"
	"github.com/aws/aws-sdk-go-v2/service/ec2"
	"github.com/aws/aws-sdk-go-v2/service/ec2/types"
	"github.com/hashicorp/terraform-plugin-sdk/v2/helper/retry"
	"github.com/hashicorp/terraform-provider-aws/internal/enum"
	"github.com/hashicorp/terraform-provider-aws/internal/tfresource"
)

func waitVPCCreatedV2(ctx context.Context, conn *ec2.Client, id string) (*types.Vpc, error) {
	stateConf := &retry.StateChangeConf{
		Pending: enum.Slice(types.VpcStatePending),
		Target:  enum.Slice(types.VpcStateAvailable),
		Refresh: statusVPCStateV2(ctx, conn, id),
		Timeout: vpcCreatedTimeout,
	}

	outputRaw, err := stateConf.WaitForStateContext(ctx)

	if output, ok := outputRaw.(*types.Vpc); ok {
		return output, err
	}

	return nil, err
}

func waitVPCIPv6CIDRBlockAssociationCreatedV2(ctx context.Context, conn *ec2.Client, id string, timeout time.Duration) (*types.VpcCidrBlockState, error) { //nolint:unparam
	stateConf := &retry.StateChangeConf{
		Pending:    enum.Slice(types.VpcCidrBlockStateCodeAssociating, types.VpcCidrBlockStateCodeDisassociated, types.VpcCidrBlockStateCodeFailing),
		Target:     enum.Slice(types.VpcCidrBlockStateCodeAssociated),
		Refresh:    statusVPCIPv6CIDRBlockAssociationStateV2(ctx, conn, id),
		Timeout:    timeout,
		Delay:      10 * time.Second,
		MinTimeout: 5 * time.Second,
	}

	outputRaw, err := stateConf.WaitForStateContext(ctx)

	if output, ok := outputRaw.(*types.VpcCidrBlockState); ok {
		if state := output.State; state == types.VpcCidrBlockStateCodeFailed {
			tfresource.SetLastError(err, errors.New(aws.ToString(output.StatusMessage)))
		}

		return output, err
	}

	return nil, err
}

func waitVPCAttributeUpdatedV2(ctx context.Context, conn *ec2.Client, vpcID string, attribute types.VpcAttributeName, expectedValue bool) (*types.Vpc, error) { //nolint:unparam
	stateConf := &retry.StateChangeConf{
		Target:     []string{strconv.FormatBool(expectedValue)},
		Refresh:    statusVPCAttributeValueV2(ctx, conn, vpcID, attribute),
		Timeout:    ec2PropagationTimeout,
		Delay:      10 * time.Second,
		MinTimeout: 3 * time.Second,
	}

	outputRaw, err := stateConf.WaitForStateContext(ctx)

	if output, ok := outputRaw.(*types.Vpc); ok {
		return output, err
	}

	return nil, err
}

func waitVPCIPv6CIDRBlockAssociationDeletedV2(ctx context.Context, conn *ec2.Client, id string, timeout time.Duration) (*types.VpcCidrBlockState, error) {
	stateConf := &retry.StateChangeConf{
		Pending:    enum.Slice(types.VpcCidrBlockStateCodeAssociated, types.VpcCidrBlockStateCodeDisassociating, types.VpcCidrBlockStateCodeFailing),
		Target:     []string{},
		Refresh:    statusVPCIPv6CIDRBlockAssociationStateV2(ctx, conn, id),
		Timeout:    timeout,
		Delay:      10 * time.Second,
		MinTimeout: 5 * time.Second,
	}

	outputRaw, err := stateConf.WaitForStateContext(ctx)

	if output, ok := outputRaw.(*types.VpcCidrBlockState); ok {
		if state := output.State; state == types.VpcCidrBlockStateCodeFailed {
			tfresource.SetLastError(err, errors.New(aws.ToString(output.StatusMessage)))
		}

		return output, err
	}

	return nil, err
}

func waitNetworkInterfaceAvailableAfterUseV2(ctx context.Context, conn *ec2.Client, id string, timeout time.Duration) (*types.NetworkInterface, error) {
	// Hyperplane attached ENI.
	// Wait for it to be moved into a removable state.
	stateConf := &retry.StateChangeConf{
		Pending:    enum.Slice(types.NetworkInterfaceStatusInUse),
		Target:     enum.Slice(types.NetworkInterfaceStatusAvailable),
		Timeout:    timeout,
		Refresh:    statusNetworkInterfaceV2(ctx, conn, id),
		Delay:      10 * time.Second,
		MinTimeout: 10 * time.Second,
		// Handle EC2 ENI eventual consistency. It can take up to 3 minutes.
		ContinuousTargetOccurence: 18,
		NotFoundChecks:            1,
	}

	outputRaw, err := stateConf.WaitForStateContext(ctx)

	if output, ok := outputRaw.(*types.NetworkInterface); ok {
		return output, err
	}

	return nil, err
}

func waitNetworkInterfaceCreatedV2(ctx context.Context, conn *ec2.Client, id string, timeout time.Duration) (*types.NetworkInterface, error) {
	stateConf := &retry.StateChangeConf{
		Pending: []string{NetworkInterfaceStatusPending},
		Target:  enum.Slice(types.NetworkInterfaceStatusAvailable),
		Timeout: timeout,
		Refresh: statusNetworkInterfaceV2(ctx, conn, id),
	}

	outputRaw, err := stateConf.WaitForStateContext(ctx)

	if output, ok := outputRaw.(*types.NetworkInterface); ok {
		return output, err
	}

	return nil, err
}

func waitNetworkInterfaceAttachedV2(ctx context.Context, conn *ec2.Client, id string, timeout time.Duration) (*types.NetworkInterfaceAttachment, error) {
	stateConf := &retry.StateChangeConf{
		Pending: enum.Slice(types.AttachmentStatusAttaching),
		Target:  enum.Slice(types.AttachmentStatusAttached),
		Timeout: timeout,
		Refresh: statusNetworkInterfaceAttachmentV2(ctx, conn, id),
	}

	outputRaw, err := stateConf.WaitForStateContext(ctx)

	if output, ok := outputRaw.(*types.NetworkInterfaceAttachment); ok {
		return output, err
	}

	return nil, err
}

func waitNetworkInterfaceDetachedV2(ctx context.Context, conn *ec2.Client, id string, timeout time.Duration) (*types.NetworkInterfaceAttachment, error) {
	stateConf := &retry.StateChangeConf{
		Pending: enum.Slice(types.AttachmentStatusAttached, types.AttachmentStatusDetaching),
		Target:  enum.Slice(types.AttachmentStatusDetached),
		Timeout: timeout,
		Refresh: statusNetworkInterfaceAttachmentV2(ctx, conn, id),
	}

	outputRaw, err := stateConf.WaitForStateContext(ctx)

	if output, ok := outputRaw.(*types.NetworkInterfaceAttachment); ok {
		return output, err
	}

	return nil, err
}

<<<<<<< HEAD
const (
	vpnConnectionCreatedTimeout = 40 * time.Minute
	vpnConnectionDeletedTimeout = 30 * time.Minute
	vpnConnectionUpdatedTimeout = 30 * time.Minute
)

func WaitVPNConnectionCreated(ctx context.Context, conn *ec2.Client, id string) (*types.VpnConnection, error) {
	stateConf := &retry.StateChangeConf{
		Pending:    enum.Slice(types.VpnStatePending),
		Target:     enum.Slice(types.VpnStateAvailable),
		Refresh:    StatusVPNConnectionState(ctx, conn, id),
		Timeout:    vpnConnectionCreatedTimeout,
		Delay:      10 * time.Second,
		MinTimeout: 10 * time.Second,
=======
func waitVPCEndpointAcceptedV2(ctx context.Context, conn *ec2.Client, vpcEndpointID string, timeout time.Duration) (*types.VpcEndpoint, error) {
	stateConf := &retry.StateChangeConf{
		Pending:    enum.Slice(vpcEndpointStatePendingAcceptance),
		Target:     enum.Slice(vpcEndpointStateAvailable),
		Timeout:    timeout,
		Refresh:    statusVPCEndpointStateV2(ctx, conn, vpcEndpointID),
		Delay:      5 * time.Second,
		MinTimeout: 5 * time.Second,
	}

	outputRaw, err := stateConf.WaitForStateContext(ctx)

	if output, ok := outputRaw.(*types.VpcEndpoint); ok {
		if state, lastError := output.State, output.LastError; state == types.StateFailed && lastError != nil {
			tfresource.SetLastError(err, fmt.Errorf("%s: %s", aws.ToString(lastError.Code), aws.ToString(lastError.Message)))
		}

		return output, err
	}

	return nil, err
}

func waitVPCEndpointAvailableV2(ctx context.Context, conn *ec2.Client, vpcEndpointID string, timeout time.Duration) (*types.VpcEndpoint, error) { //nolint:unparam
	stateConf := &retry.StateChangeConf{
		Pending:    enum.Slice(vpcEndpointStatePending),
		Target:     enum.Slice(vpcEndpointStateAvailable, vpcEndpointStatePendingAcceptance),
		Timeout:    timeout,
		Refresh:    statusVPCEndpointStateV2(ctx, conn, vpcEndpointID),
		Delay:      5 * time.Second,
		MinTimeout: 5 * time.Second,
>>>>>>> 6266a340
	}

	outputRaw, err := stateConf.WaitForStateContext(ctx)

<<<<<<< HEAD
	if output, ok := outputRaw.(*types.VpnConnection); ok {
=======
	if output, ok := outputRaw.(*types.VpcEndpoint); ok {
		if state, lastError := output.State, output.LastError; state == types.StateFailed && lastError != nil {
			tfresource.SetLastError(err, fmt.Errorf("%s: %s", aws.ToString(lastError.Code), aws.ToString(lastError.Message)))
		}

>>>>>>> 6266a340
		return output, err
	}

	return nil, err
}

<<<<<<< HEAD
func WaitVPNConnectionDeleted(ctx context.Context, conn *ec2.Client, id string) (*types.VpnConnection, error) {
	stateConf := &retry.StateChangeConf{
		Pending:    enum.Slice(types.VpnStateDeleting),
		Target:     []string{},
		Refresh:    StatusVPNConnectionState(ctx, conn, id),
		Timeout:    vpnConnectionDeletedTimeout,
		Delay:      10 * time.Second,
		MinTimeout: 10 * time.Second,
=======
func waitVPCEndpointDeletedV2(ctx context.Context, conn *ec2.Client, vpcEndpointID string, timeout time.Duration) (*types.VpcEndpoint, error) {
	stateConf := &retry.StateChangeConf{
		Pending:    enum.Slice(vpcEndpointStateDeleting, vpcEndpointStateDeleted),
		Target:     []string{},
		Refresh:    statusVPCEndpointStateV2(ctx, conn, vpcEndpointID),
		Timeout:    timeout,
		Delay:      5 * time.Second,
		MinTimeout: 5 * time.Second,
>>>>>>> 6266a340
	}

	outputRaw, err := stateConf.WaitForStateContext(ctx)

<<<<<<< HEAD
	if output, ok := outputRaw.(*types.VpnConnection); ok {
=======
	if output, ok := outputRaw.(*types.VpcEndpoint); ok {
>>>>>>> 6266a340
		return output, err
	}

	return nil, err
}

<<<<<<< HEAD
func WaitVPNConnectionUpdated(ctx context.Context, conn *ec2.Client, id string) (*types.VpnConnection, error) {
	stateConf := &retry.StateChangeConf{
		Pending:    enum.Slice(vpnStateModifying),
		Target:     enum.Slice(types.VpnStateAvailable),
		Refresh:    StatusVPNConnectionState(ctx, conn, id),
		Timeout:    vpnConnectionUpdatedTimeout,
		Delay:      10 * time.Second,
		MinTimeout: 10 * time.Second,
=======
func waitRouteDeletedV2(ctx context.Context, conn *ec2.Client, routeFinder routeFinderV2, routeTableID, destination string, timeout time.Duration) (*types.Route, error) { //nolint:unparam
	stateConf := &retry.StateChangeConf{
		Pending:                   []string{RouteStatusReady},
		Target:                    []string{},
		Refresh:                   statusRouteV2(ctx, conn, routeFinder, routeTableID, destination),
		Timeout:                   timeout,
		ContinuousTargetOccurence: 2,
>>>>>>> 6266a340
	}

	outputRaw, err := stateConf.WaitForStateContext(ctx)

<<<<<<< HEAD
	if output, ok := outputRaw.(*types.VpnConnection); ok {
=======
	if output, ok := outputRaw.(*types.Route); ok {
>>>>>>> 6266a340
		return output, err
	}

	return nil, err
}

<<<<<<< HEAD
const (
	vpnConnectionRouteCreatedTimeout = 15 * time.Second
	vpnConnectionRouteDeletedTimeout = 15 * time.Second
)

func WaitVPNConnectionRouteCreated(ctx context.Context, conn *ec2.Client, vpnConnectionID, cidrBlock string) (*types.VpnStaticRoute, error) {
	stateConf := &retry.StateChangeConf{
		Pending: enum.Slice(types.VpnStatePending),
		Target:  enum.Slice(types.VpnStateAvailable),
		Refresh: StatusVPNConnectionRouteState(ctx, conn, vpnConnectionID, cidrBlock),
		Timeout: vpnConnectionRouteCreatedTimeout,
=======
func waitRouteReadyV2(ctx context.Context, conn *ec2.Client, routeFinder routeFinderV2, routeTableID, destination string, timeout time.Duration) (*types.Route, error) { //nolint:unparam
	stateConf := &retry.StateChangeConf{
		Pending:                   []string{},
		Target:                    []string{RouteStatusReady},
		Refresh:                   statusRouteV2(ctx, conn, routeFinder, routeTableID, destination),
		Timeout:                   timeout,
		NotFoundChecks:            RouteNotFoundChecks,
		ContinuousTargetOccurence: 2,
>>>>>>> 6266a340
	}

	outputRaw, err := stateConf.WaitForStateContext(ctx)

<<<<<<< HEAD
	if output, ok := outputRaw.(*types.VpnStaticRoute); ok {
=======
	if output, ok := outputRaw.(*types.Route); ok {
>>>>>>> 6266a340
		return output, err
	}

	return nil, err
}

<<<<<<< HEAD
func WaitVPNConnectionRouteDeleted(ctx context.Context, conn *ec2.Client, vpnConnectionID, cidrBlock string) (*types.VpnStaticRoute, error) {
	stateConf := &retry.StateChangeConf{
		Pending: enum.Slice(types.VpnStatePending, types.VpnStateAvailable, types.VpnStateDeleting),
		Target:  []string{},
		Refresh: StatusVPNConnectionRouteState(ctx, conn, vpnConnectionID, cidrBlock),
		Timeout: vpnConnectionRouteDeletedTimeout,
=======
func waitRouteTableReadyV2(ctx context.Context, conn *ec2.Client, id string, timeout time.Duration) (*types.RouteTable, error) {
	stateConf := &retry.StateChangeConf{
		Pending:                   []string{},
		Target:                    []string{RouteTableStatusReady},
		Refresh:                   statusRouteTableV2(ctx, conn, id),
		Timeout:                   timeout,
		NotFoundChecks:            RouteTableNotFoundChecks,
		ContinuousTargetOccurence: 2,
>>>>>>> 6266a340
	}

	outputRaw, err := stateConf.WaitForStateContext(ctx)

<<<<<<< HEAD
	if output, ok := outputRaw.(*types.VpnStaticRoute); ok {
=======
	if output, ok := outputRaw.(*types.RouteTable); ok {
>>>>>>> 6266a340
		return output, err
	}

	return nil, err
}

<<<<<<< HEAD
const (
	vpnGatewayCreatedTimeout = 10 * time.Minute
	vpnGatewayDeletedTimeout = 10 * time.Minute
)

func WaitVPNGatewayCreated(ctx context.Context, conn *ec2.Client, id string) (*types.VpnGateway, error) {
	stateConf := &retry.StateChangeConf{
		Pending:    enum.Slice(types.VpnStatePending),
		Target:     enum.Slice(types.VpnStateAvailable),
		Refresh:    StatusVPNGatewayState(ctx, conn, id),
		Timeout:    vpnGatewayCreatedTimeout,
		Delay:      10 * time.Second,
		MinTimeout: 10 * time.Second,
=======
func waitRouteTableDeletedV2(ctx context.Context, conn *ec2.Client, id string, timeout time.Duration) (*types.RouteTable, error) {
	stateConf := &retry.StateChangeConf{
		Pending:                   []string{RouteTableStatusReady},
		Target:                    []string{},
		Refresh:                   statusRouteTableV2(ctx, conn, id),
		Timeout:                   timeout,
		ContinuousTargetOccurence: 2,
>>>>>>> 6266a340
	}

	outputRaw, err := stateConf.WaitForStateContext(ctx)

<<<<<<< HEAD
	if output, ok := outputRaw.(*types.VpnGateway); ok {
=======
	if output, ok := outputRaw.(*types.RouteTable); ok {
>>>>>>> 6266a340
		return output, err
	}

	return nil, err
}

<<<<<<< HEAD
func WaitVPNGatewayDeleted(ctx context.Context, conn *ec2.Client, id string) (*types.VpnGateway, error) {
	stateConf := &retry.StateChangeConf{
		Pending:    enum.Slice(types.VpnStateDeleting),
		Target:     []string{},
		Refresh:    StatusVPNGatewayState(ctx, conn, id),
		Timeout:    vpnGatewayDeletedTimeout,
		Delay:      10 * time.Second,
		MinTimeout: 10 * time.Second,
=======
func waitRouteTableAssociationCreatedV2(ctx context.Context, conn *ec2.Client, id string, timeout time.Duration) (*types.RouteTableAssociationState, error) {
	stateConf := &retry.StateChangeConf{
		Pending:        enum.Slice(types.RouteTableAssociationStateCodeAssociating),
		Target:         enum.Slice(types.RouteTableAssociationStateCodeAssociated),
		Refresh:        statusRouteTableAssociationStateV2(ctx, conn, id),
		Timeout:        timeout,
		NotFoundChecks: RouteTableAssociationCreatedNotFoundChecks,
>>>>>>> 6266a340
	}

	outputRaw, err := stateConf.WaitForStateContext(ctx)

<<<<<<< HEAD
	if output, ok := outputRaw.(*types.VpnGateway); ok {
=======
	if output, ok := outputRaw.(*types.RouteTableAssociationState); ok {
		if output.State == types.RouteTableAssociationStateCodeFailed {
			tfresource.SetLastError(err, errors.New(aws.ToString(output.StatusMessage)))
		}

>>>>>>> 6266a340
		return output, err
	}

	return nil, err
}

<<<<<<< HEAD
const (
	VPNGatewayDeletedTimeout = 5 * time.Minute

	VPNGatewayVPCAttachmentAttachedTimeout = 15 * time.Minute
	VPNGatewayVPCAttachmentDetachedTimeout = 30 * time.Minute
)

func WaitVPNGatewayVPCAttachmentAttached(ctx context.Context, conn *ec2.Client, vpnGatewayID, vpcID string) (*types.VpcAttachment, error) {
	stateConf := &retry.StateChangeConf{
		Pending: enum.Slice(types.AttachmentStatusAttaching),
		Target:  enum.Slice(types.AttachmentStatusAttached),
		Refresh: StatusVPNGatewayVPCAttachmentState(ctx, conn, vpnGatewayID, vpcID),
		Timeout: VPNGatewayVPCAttachmentAttachedTimeout,
=======
func waitRouteTableAssociationDeletedV2(ctx context.Context, conn *ec2.Client, id string, timeout time.Duration) (*types.RouteTableAssociationState, error) {
	stateConf := &retry.StateChangeConf{
		Pending: enum.Slice(types.RouteTableAssociationStateCodeDisassociating, types.RouteTableAssociationStateCodeAssociated),
		Target:  []string{},
		Refresh: statusRouteTableAssociationStateV2(ctx, conn, id),
		Timeout: timeout,
	}

	outputRaw, err := stateConf.WaitForStateContext(ctx)

	if output, ok := outputRaw.(*types.RouteTableAssociationState); ok {
		if output.State == types.RouteTableAssociationStateCodeFailed {
			tfresource.SetLastError(err, errors.New(aws.ToString(output.StatusMessage)))
		}

		return output, err
	}

	return nil, err
}

func waitRouteTableAssociationUpdatedV2(ctx context.Context, conn *ec2.Client, id string, timeout time.Duration) (*types.RouteTableAssociationState, error) {
	stateConf := &retry.StateChangeConf{
		Pending: enum.Slice(types.RouteTableAssociationStateCodeAssociating),
		Target:  enum.Slice(types.RouteTableAssociationStateCodeAssociated),
		Refresh: statusRouteTableAssociationStateV2(ctx, conn, id),
		Timeout: timeout,
>>>>>>> 6266a340
	}

	outputRaw, err := stateConf.WaitForStateContext(ctx)

<<<<<<< HEAD
	if output, ok := outputRaw.(*types.VpcAttachment); ok {
=======
	if output, ok := outputRaw.(*types.RouteTableAssociationState); ok {
		if output.State == types.RouteTableAssociationStateCodeFailed {
			tfresource.SetLastError(err, errors.New(aws.ToString(output.StatusMessage)))
		}

>>>>>>> 6266a340
		return output, err
	}

	return nil, err
}

<<<<<<< HEAD
func WaitVPNGatewayVPCAttachmentDetached(ctx context.Context, conn *ec2.Client, vpnGatewayID, vpcID string) (*types.VpcAttachment, error) {
	stateConf := &retry.StateChangeConf{
		Pending: enum.Slice(types.AttachmentStatusAttached, types.AttachmentStatusDetaching),
		Target:  []string{},
		Refresh: StatusVPNGatewayVPCAttachmentState(ctx, conn, vpnGatewayID, vpcID),
		Timeout: VPNGatewayVPCAttachmentDetachedTimeout,
=======
func waitVPCEndpointServiceAvailableV2(ctx context.Context, conn *ec2.Client, id string, timeout time.Duration) (*types.ServiceConfiguration, error) { //nolint:unparam
	stateConf := &retry.StateChangeConf{
		Pending:    enum.Slice(types.ServiceStatePending),
		Target:     enum.Slice(types.ServiceStateAvailable),
		Refresh:    statusVPCEndpointServiceStateAvailableV2(ctx, conn, id),
		Timeout:    timeout,
		Delay:      5 * time.Second,
		MinTimeout: 5 * time.Second,
>>>>>>> 6266a340
	}

	outputRaw, err := stateConf.WaitForStateContext(ctx)

<<<<<<< HEAD
	if output, ok := outputRaw.(*types.VpcAttachment); ok {
=======
	if output, ok := outputRaw.(*types.ServiceConfiguration); ok {
>>>>>>> 6266a340
		return output, err
	}

	return nil, err
}

<<<<<<< HEAD
const (
	customerGatewayCreatedTimeout = 10 * time.Minute
	customerGatewayDeletedTimeout = 5 * time.Minute
)

func WaitCustomerGatewayCreated(ctx context.Context, conn *ec2.Client, id string) (*types.CustomerGateway, error) {
	stateConf := &retry.StateChangeConf{
		Pending:    enum.Slice(CustomerGatewayStatePending),
		Target:     enum.Slice(CustomerGatewayStateAvailable),
		Refresh:    StatusCustomerGatewayState(ctx, conn, id),
		Timeout:    customerGatewayCreatedTimeout,
		Delay:      10 * time.Second,
		MinTimeout: 3 * time.Second,
=======
func waitVPCEndpointServiceDeletedV2(ctx context.Context, conn *ec2.Client, id string, timeout time.Duration) (*types.ServiceConfiguration, error) {
	stateConf := &retry.StateChangeConf{
		Pending:    enum.Slice(types.ServiceStateAvailable, types.ServiceStateDeleting),
		Target:     []string{},
		Timeout:    timeout,
		Refresh:    statusVPCEndpointServiceStateDeletedV2(ctx, conn, id),
		Delay:      5 * time.Second,
		MinTimeout: 5 * time.Second,
>>>>>>> 6266a340
	}

	outputRaw, err := stateConf.WaitForStateContext(ctx)

<<<<<<< HEAD
	if output, ok := outputRaw.(*types.CustomerGateway); ok {
=======
	if output, ok := outputRaw.(*types.ServiceConfiguration); ok {
>>>>>>> 6266a340
		return output, err
	}

	return nil, err
}

<<<<<<< HEAD
func WaitCustomerGatewayDeleted(ctx context.Context, conn *ec2.Client, id string) (*types.CustomerGateway, error) {
	stateConf := &retry.StateChangeConf{
		Pending: enum.Slice(CustomerGatewayStateAvailable, CustomerGatewayStateDeleting),
		Target:  []string{},
		Refresh: StatusCustomerGatewayState(ctx, conn, id),
		Timeout: customerGatewayDeletedTimeout,
=======
func waitVPCEndpointRouteTableAssociationReadyV2(ctx context.Context, conn *ec2.Client, vpcEndpointID, routeTableID string) error {
	stateConf := &retry.StateChangeConf{
		Pending:                   []string{},
		Target:                    enum.Slice(VPCEndpointRouteTableAssociationStatusReady),
		Refresh:                   statusVPCEndpointRouteTableAssociationV2(ctx, conn, vpcEndpointID, routeTableID),
		Timeout:                   ec2PropagationTimeout,
		ContinuousTargetOccurence: 2,
	}

	_, err := stateConf.WaitForStateContext(ctx)

	return err
}

func waitVPCEndpointRouteTableAssociationDeletedV2(ctx context.Context, conn *ec2.Client, vpcEndpointID, routeTableID string) error {
	stateConf := &retry.StateChangeConf{
		Pending:                   enum.Slice(VPCEndpointRouteTableAssociationStatusReady),
		Target:                    []string{},
		Refresh:                   statusVPCEndpointRouteTableAssociationV2(ctx, conn, vpcEndpointID, routeTableID),
		Timeout:                   ec2PropagationTimeout,
		ContinuousTargetOccurence: 2,
	}

	_, err := stateConf.WaitForStateContext(ctx)

	return err
}

func waitVPCEndpointConnectionAcceptedV2(ctx context.Context, conn *ec2.Client, serviceID, vpcEndpointID string, timeout time.Duration) (*types.VpcEndpointConnection, error) {
	stateConf := &retry.StateChangeConf{
		Pending:    []string{vpcEndpointStatePendingAcceptance, vpcEndpointStatePending},
		Target:     []string{vpcEndpointStateAvailable},
		Refresh:    statusVPCEndpointConnectionVPCEndpointStateV2(ctx, conn, serviceID, vpcEndpointID),
		Timeout:    timeout,
		Delay:      5 * time.Second,
		MinTimeout: 5 * time.Second,
>>>>>>> 6266a340
	}

	outputRaw, err := stateConf.WaitForStateContext(ctx)

<<<<<<< HEAD
	if output, ok := outputRaw.(*types.CustomerGateway); ok {
=======
	if output, ok := outputRaw.(*types.VpcEndpointConnection); ok {
>>>>>>> 6266a340
		return output, err
	}

	return nil, err
}<|MERGE_RESOLUTION|>--- conflicted
+++ resolved
@@ -174,22 +174,6 @@
 	return nil, err
 }
 
-<<<<<<< HEAD
-const (
-	vpnConnectionCreatedTimeout = 40 * time.Minute
-	vpnConnectionDeletedTimeout = 30 * time.Minute
-	vpnConnectionUpdatedTimeout = 30 * time.Minute
-)
-
-func WaitVPNConnectionCreated(ctx context.Context, conn *ec2.Client, id string) (*types.VpnConnection, error) {
-	stateConf := &retry.StateChangeConf{
-		Pending:    enum.Slice(types.VpnStatePending),
-		Target:     enum.Slice(types.VpnStateAvailable),
-		Refresh:    StatusVPNConnectionState(ctx, conn, id),
-		Timeout:    vpnConnectionCreatedTimeout,
-		Delay:      10 * time.Second,
-		MinTimeout: 10 * time.Second,
-=======
 func waitVPCEndpointAcceptedV2(ctx context.Context, conn *ec2.Client, vpcEndpointID string, timeout time.Duration) (*types.VpcEndpoint, error) {
 	stateConf := &retry.StateChangeConf{
 		Pending:    enum.Slice(vpcEndpointStatePendingAcceptance),
@@ -221,36 +205,21 @@
 		Refresh:    statusVPCEndpointStateV2(ctx, conn, vpcEndpointID),
 		Delay:      5 * time.Second,
 		MinTimeout: 5 * time.Second,
->>>>>>> 6266a340
-	}
-
-	outputRaw, err := stateConf.WaitForStateContext(ctx)
-
-<<<<<<< HEAD
-	if output, ok := outputRaw.(*types.VpnConnection); ok {
-=======
+	}
+
+	outputRaw, err := stateConf.WaitForStateContext(ctx)
+
 	if output, ok := outputRaw.(*types.VpcEndpoint); ok {
 		if state, lastError := output.State, output.LastError; state == types.StateFailed && lastError != nil {
 			tfresource.SetLastError(err, fmt.Errorf("%s: %s", aws.ToString(lastError.Code), aws.ToString(lastError.Message)))
 		}
 
->>>>>>> 6266a340
-		return output, err
-	}
-
-	return nil, err
-}
-
-<<<<<<< HEAD
-func WaitVPNConnectionDeleted(ctx context.Context, conn *ec2.Client, id string) (*types.VpnConnection, error) {
-	stateConf := &retry.StateChangeConf{
-		Pending:    enum.Slice(types.VpnStateDeleting),
-		Target:     []string{},
-		Refresh:    StatusVPNConnectionState(ctx, conn, id),
-		Timeout:    vpnConnectionDeletedTimeout,
-		Delay:      10 * time.Second,
-		MinTimeout: 10 * time.Second,
-=======
+		return output, err
+	}
+
+	return nil, err
+}
+
 func waitVPCEndpointDeletedV2(ctx context.Context, conn *ec2.Client, vpcEndpointID string, timeout time.Duration) (*types.VpcEndpoint, error) {
 	stateConf := &retry.StateChangeConf{
 		Pending:    enum.Slice(vpcEndpointStateDeleting, vpcEndpointStateDeleted),
@@ -259,32 +228,17 @@
 		Timeout:    timeout,
 		Delay:      5 * time.Second,
 		MinTimeout: 5 * time.Second,
->>>>>>> 6266a340
-	}
-
-	outputRaw, err := stateConf.WaitForStateContext(ctx)
-
-<<<<<<< HEAD
-	if output, ok := outputRaw.(*types.VpnConnection); ok {
-=======
+	}
+
+	outputRaw, err := stateConf.WaitForStateContext(ctx)
+
 	if output, ok := outputRaw.(*types.VpcEndpoint); ok {
->>>>>>> 6266a340
-		return output, err
-	}
-
-	return nil, err
-}
-
-<<<<<<< HEAD
-func WaitVPNConnectionUpdated(ctx context.Context, conn *ec2.Client, id string) (*types.VpnConnection, error) {
-	stateConf := &retry.StateChangeConf{
-		Pending:    enum.Slice(vpnStateModifying),
-		Target:     enum.Slice(types.VpnStateAvailable),
-		Refresh:    StatusVPNConnectionState(ctx, conn, id),
-		Timeout:    vpnConnectionUpdatedTimeout,
-		Delay:      10 * time.Second,
-		MinTimeout: 10 * time.Second,
-=======
+		return output, err
+	}
+
+	return nil, err
+}
+
 func waitRouteDeletedV2(ctx context.Context, conn *ec2.Client, routeFinder routeFinderV2, routeTableID, destination string, timeout time.Duration) (*types.Route, error) { //nolint:unparam
 	stateConf := &retry.StateChangeConf{
 		Pending:                   []string{RouteStatusReady},
@@ -292,35 +246,17 @@
 		Refresh:                   statusRouteV2(ctx, conn, routeFinder, routeTableID, destination),
 		Timeout:                   timeout,
 		ContinuousTargetOccurence: 2,
->>>>>>> 6266a340
-	}
-
-	outputRaw, err := stateConf.WaitForStateContext(ctx)
-
-<<<<<<< HEAD
-	if output, ok := outputRaw.(*types.VpnConnection); ok {
-=======
+	}
+
+	outputRaw, err := stateConf.WaitForStateContext(ctx)
+
 	if output, ok := outputRaw.(*types.Route); ok {
->>>>>>> 6266a340
-		return output, err
-	}
-
-	return nil, err
-}
-
-<<<<<<< HEAD
-const (
-	vpnConnectionRouteCreatedTimeout = 15 * time.Second
-	vpnConnectionRouteDeletedTimeout = 15 * time.Second
-)
-
-func WaitVPNConnectionRouteCreated(ctx context.Context, conn *ec2.Client, vpnConnectionID, cidrBlock string) (*types.VpnStaticRoute, error) {
-	stateConf := &retry.StateChangeConf{
-		Pending: enum.Slice(types.VpnStatePending),
-		Target:  enum.Slice(types.VpnStateAvailable),
-		Refresh: StatusVPNConnectionRouteState(ctx, conn, vpnConnectionID, cidrBlock),
-		Timeout: vpnConnectionRouteCreatedTimeout,
-=======
+		return output, err
+	}
+
+	return nil, err
+}
+
 func waitRouteReadyV2(ctx context.Context, conn *ec2.Client, routeFinder routeFinderV2, routeTableID, destination string, timeout time.Duration) (*types.Route, error) { //nolint:unparam
 	stateConf := &retry.StateChangeConf{
 		Pending:                   []string{},
@@ -329,30 +265,17 @@
 		Timeout:                   timeout,
 		NotFoundChecks:            RouteNotFoundChecks,
 		ContinuousTargetOccurence: 2,
->>>>>>> 6266a340
-	}
-
-	outputRaw, err := stateConf.WaitForStateContext(ctx)
-
-<<<<<<< HEAD
-	if output, ok := outputRaw.(*types.VpnStaticRoute); ok {
-=======
+	}
+
+	outputRaw, err := stateConf.WaitForStateContext(ctx)
+
 	if output, ok := outputRaw.(*types.Route); ok {
->>>>>>> 6266a340
-		return output, err
-	}
-
-	return nil, err
-}
-
-<<<<<<< HEAD
-func WaitVPNConnectionRouteDeleted(ctx context.Context, conn *ec2.Client, vpnConnectionID, cidrBlock string) (*types.VpnStaticRoute, error) {
-	stateConf := &retry.StateChangeConf{
-		Pending: enum.Slice(types.VpnStatePending, types.VpnStateAvailable, types.VpnStateDeleting),
-		Target:  []string{},
-		Refresh: StatusVPNConnectionRouteState(ctx, conn, vpnConnectionID, cidrBlock),
-		Timeout: vpnConnectionRouteDeletedTimeout,
-=======
+		return output, err
+	}
+
+	return nil, err
+}
+
 func waitRouteTableReadyV2(ctx context.Context, conn *ec2.Client, id string, timeout time.Duration) (*types.RouteTable, error) {
 	stateConf := &retry.StateChangeConf{
 		Pending:                   []string{},
@@ -361,37 +284,17 @@
 		Timeout:                   timeout,
 		NotFoundChecks:            RouteTableNotFoundChecks,
 		ContinuousTargetOccurence: 2,
->>>>>>> 6266a340
-	}
-
-	outputRaw, err := stateConf.WaitForStateContext(ctx)
-
-<<<<<<< HEAD
-	if output, ok := outputRaw.(*types.VpnStaticRoute); ok {
-=======
+	}
+
+	outputRaw, err := stateConf.WaitForStateContext(ctx)
+
 	if output, ok := outputRaw.(*types.RouteTable); ok {
->>>>>>> 6266a340
-		return output, err
-	}
-
-	return nil, err
-}
-
-<<<<<<< HEAD
-const (
-	vpnGatewayCreatedTimeout = 10 * time.Minute
-	vpnGatewayDeletedTimeout = 10 * time.Minute
-)
-
-func WaitVPNGatewayCreated(ctx context.Context, conn *ec2.Client, id string) (*types.VpnGateway, error) {
-	stateConf := &retry.StateChangeConf{
-		Pending:    enum.Slice(types.VpnStatePending),
-		Target:     enum.Slice(types.VpnStateAvailable),
-		Refresh:    StatusVPNGatewayState(ctx, conn, id),
-		Timeout:    vpnGatewayCreatedTimeout,
-		Delay:      10 * time.Second,
-		MinTimeout: 10 * time.Second,
-=======
+		return output, err
+	}
+
+	return nil, err
+}
+
 func waitRouteTableDeletedV2(ctx context.Context, conn *ec2.Client, id string, timeout time.Duration) (*types.RouteTable, error) {
 	stateConf := &retry.StateChangeConf{
 		Pending:                   []string{RouteTableStatusReady},
@@ -399,32 +302,17 @@
 		Refresh:                   statusRouteTableV2(ctx, conn, id),
 		Timeout:                   timeout,
 		ContinuousTargetOccurence: 2,
->>>>>>> 6266a340
-	}
-
-	outputRaw, err := stateConf.WaitForStateContext(ctx)
-
-<<<<<<< HEAD
-	if output, ok := outputRaw.(*types.VpnGateway); ok {
-=======
+	}
+
+	outputRaw, err := stateConf.WaitForStateContext(ctx)
+
 	if output, ok := outputRaw.(*types.RouteTable); ok {
->>>>>>> 6266a340
-		return output, err
-	}
-
-	return nil, err
-}
-
-<<<<<<< HEAD
-func WaitVPNGatewayDeleted(ctx context.Context, conn *ec2.Client, id string) (*types.VpnGateway, error) {
-	stateConf := &retry.StateChangeConf{
-		Pending:    enum.Slice(types.VpnStateDeleting),
-		Target:     []string{},
-		Refresh:    StatusVPNGatewayState(ctx, conn, id),
-		Timeout:    vpnGatewayDeletedTimeout,
-		Delay:      10 * time.Second,
-		MinTimeout: 10 * time.Second,
-=======
+		return output, err
+	}
+
+	return nil, err
+}
+
 func waitRouteTableAssociationCreatedV2(ctx context.Context, conn *ec2.Client, id string, timeout time.Duration) (*types.RouteTableAssociationState, error) {
 	stateConf := &retry.StateChangeConf{
 		Pending:        enum.Slice(types.RouteTableAssociationStateCodeAssociating),
@@ -432,41 +320,21 @@
 		Refresh:        statusRouteTableAssociationStateV2(ctx, conn, id),
 		Timeout:        timeout,
 		NotFoundChecks: RouteTableAssociationCreatedNotFoundChecks,
->>>>>>> 6266a340
-	}
-
-	outputRaw, err := stateConf.WaitForStateContext(ctx)
-
-<<<<<<< HEAD
-	if output, ok := outputRaw.(*types.VpnGateway); ok {
-=======
+	}
+
+	outputRaw, err := stateConf.WaitForStateContext(ctx)
+
 	if output, ok := outputRaw.(*types.RouteTableAssociationState); ok {
 		if output.State == types.RouteTableAssociationStateCodeFailed {
 			tfresource.SetLastError(err, errors.New(aws.ToString(output.StatusMessage)))
 		}
 
->>>>>>> 6266a340
-		return output, err
-	}
-
-	return nil, err
-}
-
-<<<<<<< HEAD
-const (
-	VPNGatewayDeletedTimeout = 5 * time.Minute
-
-	VPNGatewayVPCAttachmentAttachedTimeout = 15 * time.Minute
-	VPNGatewayVPCAttachmentDetachedTimeout = 30 * time.Minute
-)
-
-func WaitVPNGatewayVPCAttachmentAttached(ctx context.Context, conn *ec2.Client, vpnGatewayID, vpcID string) (*types.VpcAttachment, error) {
-	stateConf := &retry.StateChangeConf{
-		Pending: enum.Slice(types.AttachmentStatusAttaching),
-		Target:  enum.Slice(types.AttachmentStatusAttached),
-		Refresh: StatusVPNGatewayVPCAttachmentState(ctx, conn, vpnGatewayID, vpcID),
-		Timeout: VPNGatewayVPCAttachmentAttachedTimeout,
-=======
+		return output, err
+	}
+
+	return nil, err
+}
+
 func waitRouteTableAssociationDeletedV2(ctx context.Context, conn *ec2.Client, id string, timeout time.Duration) (*types.RouteTableAssociationState, error) {
 	stateConf := &retry.StateChangeConf{
 		Pending: enum.Slice(types.RouteTableAssociationStateCodeDisassociating, types.RouteTableAssociationStateCodeAssociated),
@@ -494,34 +362,21 @@
 		Target:  enum.Slice(types.RouteTableAssociationStateCodeAssociated),
 		Refresh: statusRouteTableAssociationStateV2(ctx, conn, id),
 		Timeout: timeout,
->>>>>>> 6266a340
-	}
-
-	outputRaw, err := stateConf.WaitForStateContext(ctx)
-
-<<<<<<< HEAD
-	if output, ok := outputRaw.(*types.VpcAttachment); ok {
-=======
+	}
+
+	outputRaw, err := stateConf.WaitForStateContext(ctx)
+
 	if output, ok := outputRaw.(*types.RouteTableAssociationState); ok {
 		if output.State == types.RouteTableAssociationStateCodeFailed {
 			tfresource.SetLastError(err, errors.New(aws.ToString(output.StatusMessage)))
 		}
 
->>>>>>> 6266a340
-		return output, err
-	}
-
-	return nil, err
-}
-
-<<<<<<< HEAD
-func WaitVPNGatewayVPCAttachmentDetached(ctx context.Context, conn *ec2.Client, vpnGatewayID, vpcID string) (*types.VpcAttachment, error) {
-	stateConf := &retry.StateChangeConf{
-		Pending: enum.Slice(types.AttachmentStatusAttached, types.AttachmentStatusDetaching),
-		Target:  []string{},
-		Refresh: StatusVPNGatewayVPCAttachmentState(ctx, conn, vpnGatewayID, vpcID),
-		Timeout: VPNGatewayVPCAttachmentDetachedTimeout,
-=======
+		return output, err
+	}
+
+	return nil, err
+}
+
 func waitVPCEndpointServiceAvailableV2(ctx context.Context, conn *ec2.Client, id string, timeout time.Duration) (*types.ServiceConfiguration, error) { //nolint:unparam
 	stateConf := &retry.StateChangeConf{
 		Pending:    enum.Slice(types.ServiceStatePending),
@@ -530,37 +385,17 @@
 		Timeout:    timeout,
 		Delay:      5 * time.Second,
 		MinTimeout: 5 * time.Second,
->>>>>>> 6266a340
-	}
-
-	outputRaw, err := stateConf.WaitForStateContext(ctx)
-
-<<<<<<< HEAD
-	if output, ok := outputRaw.(*types.VpcAttachment); ok {
-=======
+	}
+
+	outputRaw, err := stateConf.WaitForStateContext(ctx)
+
 	if output, ok := outputRaw.(*types.ServiceConfiguration); ok {
->>>>>>> 6266a340
-		return output, err
-	}
-
-	return nil, err
-}
-
-<<<<<<< HEAD
-const (
-	customerGatewayCreatedTimeout = 10 * time.Minute
-	customerGatewayDeletedTimeout = 5 * time.Minute
-)
-
-func WaitCustomerGatewayCreated(ctx context.Context, conn *ec2.Client, id string) (*types.CustomerGateway, error) {
-	stateConf := &retry.StateChangeConf{
-		Pending:    enum.Slice(CustomerGatewayStatePending),
-		Target:     enum.Slice(CustomerGatewayStateAvailable),
-		Refresh:    StatusCustomerGatewayState(ctx, conn, id),
-		Timeout:    customerGatewayCreatedTimeout,
-		Delay:      10 * time.Second,
-		MinTimeout: 3 * time.Second,
-=======
+		return output, err
+	}
+
+	return nil, err
+}
+
 func waitVPCEndpointServiceDeletedV2(ctx context.Context, conn *ec2.Client, id string, timeout time.Duration) (*types.ServiceConfiguration, error) {
 	stateConf := &retry.StateChangeConf{
 		Pending:    enum.Slice(types.ServiceStateAvailable, types.ServiceStateDeleting),
@@ -569,30 +404,17 @@
 		Refresh:    statusVPCEndpointServiceStateDeletedV2(ctx, conn, id),
 		Delay:      5 * time.Second,
 		MinTimeout: 5 * time.Second,
->>>>>>> 6266a340
-	}
-
-	outputRaw, err := stateConf.WaitForStateContext(ctx)
-
-<<<<<<< HEAD
-	if output, ok := outputRaw.(*types.CustomerGateway); ok {
-=======
+	}
+
+	outputRaw, err := stateConf.WaitForStateContext(ctx)
+
 	if output, ok := outputRaw.(*types.ServiceConfiguration); ok {
->>>>>>> 6266a340
-		return output, err
-	}
-
-	return nil, err
-}
-
-<<<<<<< HEAD
-func WaitCustomerGatewayDeleted(ctx context.Context, conn *ec2.Client, id string) (*types.CustomerGateway, error) {
-	stateConf := &retry.StateChangeConf{
-		Pending: enum.Slice(CustomerGatewayStateAvailable, CustomerGatewayStateDeleting),
-		Target:  []string{},
-		Refresh: StatusCustomerGatewayState(ctx, conn, id),
-		Timeout: customerGatewayDeletedTimeout,
-=======
+		return output, err
+	}
+
+	return nil, err
+}
+
 func waitVPCEndpointRouteTableAssociationReadyV2(ctx context.Context, conn *ec2.Client, vpcEndpointID, routeTableID string) error {
 	stateConf := &retry.StateChangeConf{
 		Pending:                   []string{},
@@ -629,16 +451,238 @@
 		Timeout:    timeout,
 		Delay:      5 * time.Second,
 		MinTimeout: 5 * time.Second,
->>>>>>> 6266a340
-	}
-
-	outputRaw, err := stateConf.WaitForStateContext(ctx)
-
-<<<<<<< HEAD
+	}
+
+	outputRaw, err := stateConf.WaitForStateContext(ctx)
+
+	if output, ok := outputRaw.(*types.VpcEndpointConnection); ok {
+		return output, err
+	}
+
+	return nil, err
+}
+
+const (
+	vpnConnectionCreatedTimeout = 40 * time.Minute
+	vpnConnectionDeletedTimeout = 30 * time.Minute
+	vpnConnectionUpdatedTimeout = 30 * time.Minute
+)
+
+func WaitVPNConnectionCreated(ctx context.Context, conn *ec2.Client, id string) (*types.VpnConnection, error) {
+	stateConf := &retry.StateChangeConf{
+		Pending:    enum.Slice(types.VpnStatePending),
+		Target:     enum.Slice(types.VpnStateAvailable),
+		Refresh:    StatusVPNConnectionState(ctx, conn, id),
+		Timeout:    vpnConnectionCreatedTimeout,
+		Delay:      10 * time.Second,
+		MinTimeout: 10 * time.Second,
+	}
+
+	outputRaw, err := stateConf.WaitForStateContext(ctx)
+
+	if output, ok := outputRaw.(*types.VpnConnection); ok {
+		return output, err
+	}
+
+	return nil, err
+}
+
+func WaitVPNConnectionDeleted(ctx context.Context, conn *ec2.Client, id string) (*types.VpnConnection, error) {
+	stateConf := &retry.StateChangeConf{
+		Pending:    enum.Slice(types.VpnStateDeleting),
+		Target:     []string{},
+		Refresh:    StatusVPNConnectionState(ctx, conn, id),
+		Timeout:    vpnConnectionDeletedTimeout,
+		Delay:      10 * time.Second,
+		MinTimeout: 10 * time.Second,
+	}
+
+	outputRaw, err := stateConf.WaitForStateContext(ctx)
+
+	if output, ok := outputRaw.(*types.VpnConnection); ok {
+		return output, err
+	}
+
+	return nil, err
+}
+
+func WaitVPNConnectionUpdated(ctx context.Context, conn *ec2.Client, id string) (*types.VpnConnection, error) {
+	stateConf := &retry.StateChangeConf{
+		Pending:    enum.Slice(vpnStateModifying),
+		Target:     enum.Slice(types.VpnStateAvailable),
+		Refresh:    StatusVPNConnectionState(ctx, conn, id),
+		Timeout:    vpnConnectionUpdatedTimeout,
+		Delay:      10 * time.Second,
+		MinTimeout: 10 * time.Second,
+	}
+
+	outputRaw, err := stateConf.WaitForStateContext(ctx)
+
+	if output, ok := outputRaw.(*types.VpnConnection); ok {
+		return output, err
+	}
+
+	return nil, err
+}
+
+const (
+	vpnConnectionRouteCreatedTimeout = 15 * time.Second
+	vpnConnectionRouteDeletedTimeout = 15 * time.Second
+)
+
+func WaitVPNConnectionRouteCreated(ctx context.Context, conn *ec2.Client, vpnConnectionID, cidrBlock string) (*types.VpnStaticRoute, error) {
+	stateConf := &retry.StateChangeConf{
+		Pending: enum.Slice(types.VpnStatePending),
+		Target:  enum.Slice(types.VpnStateAvailable),
+		Refresh: StatusVPNConnectionRouteState(ctx, conn, vpnConnectionID, cidrBlock),
+		Timeout: vpnConnectionRouteCreatedTimeout,
+	}
+
+	outputRaw, err := stateConf.WaitForStateContext(ctx)
+
+	if output, ok := outputRaw.(*types.VpnStaticRoute); ok {
+		return output, err
+	}
+
+	return nil, err
+}
+
+func WaitVPNConnectionRouteDeleted(ctx context.Context, conn *ec2.Client, vpnConnectionID, cidrBlock string) (*types.VpnStaticRoute, error) {
+	stateConf := &retry.StateChangeConf{
+		Pending: enum.Slice(types.VpnStatePending, types.VpnStateAvailable, types.VpnStateDeleting),
+		Target:  []string{},
+		Refresh: StatusVPNConnectionRouteState(ctx, conn, vpnConnectionID, cidrBlock),
+		Timeout: vpnConnectionRouteDeletedTimeout,
+	}
+
+	outputRaw, err := stateConf.WaitForStateContext(ctx)
+
+	if output, ok := outputRaw.(*types.VpnStaticRoute); ok {
+		return output, err
+	}
+
+	return nil, err
+}
+
+const (
+	vpnGatewayCreatedTimeout = 10 * time.Minute
+	vpnGatewayDeletedTimeout = 10 * time.Minute
+)
+
+func WaitVPNGatewayCreated(ctx context.Context, conn *ec2.Client, id string) (*types.VpnGateway, error) {
+	stateConf := &retry.StateChangeConf{
+		Pending:    enum.Slice(types.VpnStatePending),
+		Target:     enum.Slice(types.VpnStateAvailable),
+		Refresh:    StatusVPNGatewayState(ctx, conn, id),
+		Timeout:    vpnGatewayCreatedTimeout,
+		Delay:      10 * time.Second,
+		MinTimeout: 10 * time.Second,
+	}
+
+	outputRaw, err := stateConf.WaitForStateContext(ctx)
+
+	if output, ok := outputRaw.(*types.VpnGateway); ok {
+		return output, err
+	}
+
+	return nil, err
+}
+
+func WaitVPNGatewayDeleted(ctx context.Context, conn *ec2.Client, id string) (*types.VpnGateway, error) {
+	stateConf := &retry.StateChangeConf{
+		Pending:    enum.Slice(types.VpnStateDeleting),
+		Target:     []string{},
+		Refresh:    StatusVPNGatewayState(ctx, conn, id),
+		Timeout:    vpnGatewayDeletedTimeout,
+		Delay:      10 * time.Second,
+		MinTimeout: 10 * time.Second,
+	}
+
+	outputRaw, err := stateConf.WaitForStateContext(ctx)
+
+	if output, ok := outputRaw.(*types.VpnGateway); ok {
+		return output, err
+	}
+
+	return nil, err
+}
+
+const (
+	VPNGatewayDeletedTimeout = 5 * time.Minute
+
+	VPNGatewayVPCAttachmentAttachedTimeout = 15 * time.Minute
+	VPNGatewayVPCAttachmentDetachedTimeout = 30 * time.Minute
+)
+
+func WaitVPNGatewayVPCAttachmentAttached(ctx context.Context, conn *ec2.Client, vpnGatewayID, vpcID string) (*types.VpcAttachment, error) {
+	stateConf := &retry.StateChangeConf{
+		Pending: enum.Slice(types.AttachmentStatusAttaching),
+		Target:  enum.Slice(types.AttachmentStatusAttached),
+		Refresh: StatusVPNGatewayVPCAttachmentState(ctx, conn, vpnGatewayID, vpcID),
+		Timeout: VPNGatewayVPCAttachmentAttachedTimeout,
+	}
+
+	outputRaw, err := stateConf.WaitForStateContext(ctx)
+
+	if output, ok := outputRaw.(*types.VpcAttachment); ok {
+		return output, err
+	}
+
+	return nil, err
+}
+
+func WaitVPNGatewayVPCAttachmentDetached(ctx context.Context, conn *ec2.Client, vpnGatewayID, vpcID string) (*types.VpcAttachment, error) {
+	stateConf := &retry.StateChangeConf{
+		Pending: enum.Slice(types.AttachmentStatusAttached, types.AttachmentStatusDetaching),
+		Target:  []string{},
+		Refresh: StatusVPNGatewayVPCAttachmentState(ctx, conn, vpnGatewayID, vpcID),
+		Timeout: VPNGatewayVPCAttachmentDetachedTimeout,
+	}
+
+	outputRaw, err := stateConf.WaitForStateContext(ctx)
+
+	if output, ok := outputRaw.(*types.VpcAttachment); ok {
+		return output, err
+	}
+
+	return nil, err
+}
+
+const (
+	customerGatewayCreatedTimeout = 10 * time.Minute
+	customerGatewayDeletedTimeout = 5 * time.Minute
+)
+
+func WaitCustomerGatewayCreated(ctx context.Context, conn *ec2.Client, id string) (*types.CustomerGateway, error) {
+	stateConf := &retry.StateChangeConf{
+		Pending:    enum.Slice(CustomerGatewayStatePending),
+		Target:     enum.Slice(CustomerGatewayStateAvailable),
+		Refresh:    StatusCustomerGatewayState(ctx, conn, id),
+		Timeout:    customerGatewayCreatedTimeout,
+		Delay:      10 * time.Second,
+		MinTimeout: 3 * time.Second,
+	}
+
+	outputRaw, err := stateConf.WaitForStateContext(ctx)
+
 	if output, ok := outputRaw.(*types.CustomerGateway); ok {
-=======
-	if output, ok := outputRaw.(*types.VpcEndpointConnection); ok {
->>>>>>> 6266a340
+		return output, err
+	}
+
+	return nil, err
+}
+
+func WaitCustomerGatewayDeleted(ctx context.Context, conn *ec2.Client, id string) (*types.CustomerGateway, error) {
+	stateConf := &retry.StateChangeConf{
+		Pending: enum.Slice(CustomerGatewayStateAvailable, CustomerGatewayStateDeleting),
+		Target:  []string{},
+		Refresh: StatusCustomerGatewayState(ctx, conn, id),
+		Timeout: customerGatewayDeletedTimeout,
+	}
+
+	outputRaw, err := stateConf.WaitForStateContext(ctx)
+
+	if output, ok := outputRaw.(*types.CustomerGateway); ok {
 		return output, err
 	}
 
