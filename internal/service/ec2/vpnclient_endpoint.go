// Copyright (c) HashiCorp, Inc.
// SPDX-License-Identifier: MPL-2.0

package ec2

import (
	"context"
	"fmt"
	"log"

	"github.com/aws/aws-sdk-go-v2/aws"
	"github.com/aws/aws-sdk-go-v2/aws/arn"
	"github.com/aws/aws-sdk-go-v2/service/ec2"
	awstypes "github.com/aws/aws-sdk-go-v2/service/ec2/types"
	"github.com/hashicorp/aws-sdk-go-base/v2/awsv1shim/v2/tfawserr"
	"github.com/hashicorp/terraform-plugin-sdk/v2/diag"
	"github.com/hashicorp/terraform-plugin-sdk/v2/helper/id"
	"github.com/hashicorp/terraform-plugin-sdk/v2/helper/schema"
	"github.com/hashicorp/terraform-plugin-sdk/v2/helper/validation"
	"github.com/hashicorp/terraform-provider-aws/internal/conns"
	"github.com/hashicorp/terraform-provider-aws/internal/enum"
	"github.com/hashicorp/terraform-provider-aws/internal/errs/sdkdiag"
	"github.com/hashicorp/terraform-provider-aws/internal/flex"
	tftags "github.com/hashicorp/terraform-provider-aws/internal/tags"
	"github.com/hashicorp/terraform-provider-aws/internal/tfresource"
	"github.com/hashicorp/terraform-provider-aws/internal/verify"
	"github.com/hashicorp/terraform-provider-aws/names"
)

// @SDKResource("aws_ec2_client_vpn_endpoint", name="Client VPN Endpoint")
// @Tags(identifierAttribute="id")
func ResourceClientVPNEndpoint() *schema.Resource {
	return &schema.Resource{
		CreateWithoutTimeout: resourceClientVPNEndpointCreate,
		ReadWithoutTimeout:   resourceClientVPNEndpointRead,
		DeleteWithoutTimeout: resourceClientVPNEndpointDelete,
		UpdateWithoutTimeout: resourceClientVPNEndpointUpdate,

		Importer: &schema.ResourceImporter{
			StateContext: schema.ImportStatePassthroughContext,
		},

		CustomizeDiff: verify.SetTagsDiff,

		Schema: map[string]*schema.Schema{
			names.AttrARN: {
				Type:     schema.TypeString,
				Computed: true,
			},
			"authentication_options": {
				Type:     schema.TypeSet,
				Required: true,
				ForceNew: true,
				MaxItems: 2,
				Elem: &schema.Resource{
					Schema: map[string]*schema.Schema{
						"active_directory_id": {
							Type:     schema.TypeString,
							Optional: true,
							ForceNew: true,
						},
						"root_certificate_chain_arn": {
							Type:         schema.TypeString,
							Optional:     true,
							ForceNew:     true,
							ValidateFunc: verify.ValidARN,
						},
						"saml_provider_arn": {
							Type:         schema.TypeString,
							Optional:     true,
							ForceNew:     true,
							ValidateFunc: verify.ValidARN,
						},
						"self_service_saml_provider_arn": {
							Type:         schema.TypeString,
							Optional:     true,
							ForceNew:     true,
							ValidateFunc: verify.ValidARN,
						},
<<<<<<< HEAD
						"type": {
							Type:             schema.TypeString,
							Required:         true,
							ForceNew:         true,
							ValidateDiagFunc: enum.Validate[awstypes.ClientVpnAuthenticationType](),
=======
						names.AttrType: {
							Type:         schema.TypeString,
							Required:     true,
							ForceNew:     true,
							ValidateFunc: validation.StringInSlice(ec2.ClientVpnAuthenticationType_Values(), false),
>>>>>>> caf5e9b8
						},
					},
				},
			},
			"client_cidr_block": {
				Type:         schema.TypeString,
				Required:     true,
				ForceNew:     true,
				ValidateFunc: validation.IsCIDR,
			},
			"client_connect_options": {
				Type:     schema.TypeList,
				Optional: true,
				Computed: true,
				MaxItems: 1,
				Elem: &schema.Resource{
					Schema: map[string]*schema.Schema{
						names.AttrEnabled: {
							Type:     schema.TypeBool,
							Optional: true,
							Computed: true,
						},
						"lambda_function_arn": {
							Type:         schema.TypeString,
							Optional:     true,
							Computed:     true,
							ValidateFunc: verify.ValidARN,
						},
					},
				},
			},
			"client_login_banner_options": {
				Type:     schema.TypeList,
				Optional: true,
				Computed: true,
				MaxItems: 1,
				Elem: &schema.Resource{
					Schema: map[string]*schema.Schema{
						"banner_text": {
							Type:         schema.TypeString,
							Optional:     true,
							Computed:     true,
							ValidateFunc: validation.StringLenBetween(0, 1400),
						},
						names.AttrEnabled: {
							Type:     schema.TypeBool,
							Optional: true,
							Computed: true,
						},
					},
				},
			},
			"connection_log_options": {
				Type:     schema.TypeList,
				Required: true,
				MaxItems: 1,
				Elem: &schema.Resource{
					Schema: map[string]*schema.Schema{
						"cloudwatch_log_group": {
							Type:     schema.TypeString,
							Optional: true,
						},
						"cloudwatch_log_stream": {
							Type:     schema.TypeString,
							Optional: true,
							Computed: true,
						},
						names.AttrEnabled: {
							Type:     schema.TypeBool,
							Required: true,
						},
					},
				},
			},
			names.AttrDescription: {
				Type:     schema.TypeString,
				Optional: true,
			},
			"dns_name": {
				Type:     schema.TypeString,
				Computed: true,
			},
			"dns_servers": {
				Type:     schema.TypeList,
				Optional: true,
				Elem:     &schema.Schema{Type: schema.TypeString},
			},
			names.AttrSecurityGroupIDs: {
				Type:     schema.TypeSet,
				MinItems: 1,
				MaxItems: 5,
				Optional: true,
				Computed: true,
				Elem:     &schema.Schema{Type: schema.TypeString},
			},
			"self_service_portal": {
				Type:             schema.TypeString,
				Optional:         true,
				Default:          awstypes.SelfServicePortalDisabled,
				ValidateDiagFunc: enum.Validate[awstypes.SelfServicePortal](),
			},
			"self_service_portal_url": {
				Type:     schema.TypeString,
				Computed: true,
			},
			"server_certificate_arn": {
				Type:         schema.TypeString,
				Required:     true,
				ValidateFunc: verify.ValidARN,
			},
			"session_timeout_hours": {
				Type:         schema.TypeInt,
				Optional:     true,
				Default:      24,
				ValidateFunc: validation.IntInSlice([]int{8, 10, 12, 24}),
			},
			"split_tunnel": {
				Type:     schema.TypeBool,
				Optional: true,
				Default:  false,
			},
			names.AttrTags:    tftags.TagsSchema(),
			names.AttrTagsAll: tftags.TagsSchemaComputed(),
			"transport_protocol": {
				Type:             schema.TypeString,
				Optional:         true,
				ForceNew:         true,
				Default:          awstypes.TransportProtocolUdp,
				ValidateDiagFunc: enum.Validate[awstypes.TransportProtocol](),
			},
			names.AttrVPCID: {
				Type:     schema.TypeString,
				Optional: true,
				Computed: true,
			},
			"vpn_port": {
				Type:     schema.TypeInt,
				Optional: true,
				Default:  443,
				ValidateFunc: validation.IntInSlice([]int{
					443,
					1194,
				}),
			},
		},
	}
}

func resourceClientVPNEndpointCreate(ctx context.Context, d *schema.ResourceData, meta interface{}) diag.Diagnostics {
	var diags diag.Diagnostics
	conn := meta.(*conns.AWSClient).EC2Client(ctx)

	input := &ec2.CreateClientVpnEndpointInput{
		ClientCidrBlock:      aws.String(d.Get("client_cidr_block").(string)),
		ClientToken:          aws.String(id.UniqueId()),
		ServerCertificateArn: aws.String(d.Get("server_certificate_arn").(string)),
		SplitTunnel:          aws.Bool(d.Get("split_tunnel").(bool)),
		TagSpecifications:    getTagSpecificationsInV2(ctx, awstypes.ResourceTypeClientVpnEndpoint),
		TransportProtocol:    awstypes.TransportProtocol(d.Get("transport_protocol").(string)),
		VpnPort:              aws.Int32(int32(d.Get("vpn_port").(int))),
	}

	if v, ok := d.GetOk("authentication_options"); ok && v.(*schema.Set).Len() > 0 {
		input.AuthenticationOptions = expandClientVPNAuthenticationRequests(v.(*schema.Set).List())
	}

	if v, ok := d.GetOk("client_connect_options"); ok && len(v.([]interface{})) > 0 && v.([]interface{})[0] != nil {
		input.ClientConnectOptions = expandClientConnectOptions(v.([]interface{})[0].(map[string]interface{}))
	}

	if v, ok := d.GetOk("client_login_banner_options"); ok && len(v.([]interface{})) > 0 && v.([]interface{})[0] != nil {
		input.ClientLoginBannerOptions = expandClientLoginBannerOptions(v.([]interface{})[0].(map[string]interface{}))
	}

	if v, ok := d.GetOk("connection_log_options"); ok && len(v.([]interface{})) > 0 && v.([]interface{})[0] != nil {
		input.ConnectionLogOptions = expandConnectionLogOptions(v.([]interface{})[0].(map[string]interface{}))
	}

	if v, ok := d.GetOk(names.AttrDescription); ok {
		input.Description = aws.String(v.(string))
	}

	if v, ok := d.GetOk("dns_servers"); ok && len(v.([]interface{})) > 0 {
		input.DnsServers = flex.ExpandStringValueList(v.([]interface{}))
	}

<<<<<<< HEAD
	if v, ok := d.GetOk("security_group_ids"); ok {
		input.SecurityGroupIds = flex.ExpandStringValueSet(v.(*schema.Set))
=======
	if v, ok := d.GetOk(names.AttrSecurityGroupIDs); ok {
		input.SecurityGroupIds = flex.ExpandStringSet(v.(*schema.Set))
>>>>>>> caf5e9b8
	}

	if v, ok := d.GetOk("self_service_portal"); ok {
		input.SelfServicePortal = awstypes.SelfServicePortal(v.(string))
	}

	if v, ok := d.GetOk("session_timeout_hours"); ok {
		input.SessionTimeoutHours = aws.Int32(int32(v.(int)))
	}

	if v, ok := d.GetOk(names.AttrVPCID); ok {
		input.VpcId = aws.String(v.(string))
	}

	output, err := conn.CreateClientVpnEndpoint(ctx, input)

	if err != nil {
		return sdkdiag.AppendErrorf(diags, "creating EC2 Client VPN Endpoint: %s", err)
	}

	d.SetId(aws.ToString(output.ClientVpnEndpointId))

	return append(diags, resourceClientVPNEndpointRead(ctx, d, meta)...)
}

func resourceClientVPNEndpointRead(ctx context.Context, d *schema.ResourceData, meta interface{}) diag.Diagnostics {
	var diags diag.Diagnostics
	conn := meta.(*conns.AWSClient).EC2Client(ctx)

	ep, err := FindClientVPNEndpointByID(ctx, conn, d.Id())

	if !d.IsNewResource() && tfresource.NotFound(err) {
		log.Printf("[WARN] EC2 Client VPN Endpoint (%s) not found, removing from state", d.Id())
		d.SetId("")
		return diags
	}

	if err != nil {
		return sdkdiag.AppendErrorf(diags, "reading EC2 Client VPN Endpoint (%s): %s", d.Id(), err)
	}

	arn := arn.ARN{
		Partition: meta.(*conns.AWSClient).Partition,
		Service:   names.EC2,
		Region:    meta.(*conns.AWSClient).Region,
		AccountID: meta.(*conns.AWSClient).AccountID,
		Resource:  fmt.Sprintf("client-vpn-endpoint/%s", d.Id()),
	}.String()
	d.Set(names.AttrARN, arn)
	if err := d.Set("authentication_options", flattenClientVPNAuthentications(ep.AuthenticationOptions)); err != nil {
		return sdkdiag.AppendErrorf(diags, "setting authentication_options: %s", err)
	}
	d.Set("client_cidr_block", ep.ClientCidrBlock)
	if ep.ClientConnectOptions != nil {
		if err := d.Set("client_connect_options", []interface{}{flattenClientConnectResponseOptions(ep.ClientConnectOptions)}); err != nil {
			return sdkdiag.AppendErrorf(diags, "setting client_connect_options: %s", err)
		}
	} else {
		d.Set("client_connect_options", nil)
	}
	if ep.ClientLoginBannerOptions != nil {
		if err := d.Set("client_login_banner_options", []interface{}{flattenClientLoginBannerResponseOptions(ep.ClientLoginBannerOptions)}); err != nil {
			return sdkdiag.AppendErrorf(diags, "setting client_login_banner_options: %s", err)
		}
	} else {
		d.Set("client_login_banner_options", nil)
	}
	if ep.ConnectionLogOptions != nil {
		if err := d.Set("connection_log_options", []interface{}{flattenConnectionLogResponseOptions(ep.ConnectionLogOptions)}); err != nil {
			return sdkdiag.AppendErrorf(diags, "setting connection_log_options: %s", err)
		}
	} else {
		d.Set("connection_log_options", nil)
	}
	d.Set(names.AttrDescription, ep.Description)
	d.Set("dns_name", ep.DnsName)
<<<<<<< HEAD
	d.Set("dns_servers", aws.StringSlice(ep.DnsServers))
	d.Set("security_group_ids", aws.StringSlice(ep.SecurityGroupIds))
	if aws.ToString(ep.SelfServicePortalUrl) != "" {
		d.Set("self_service_portal", awstypes.SelfServicePortalEnabled)
=======
	d.Set("dns_servers", aws.StringValueSlice(ep.DnsServers))
	d.Set(names.AttrSecurityGroupIDs, aws.StringValueSlice(ep.SecurityGroupIds))
	if aws.StringValue(ep.SelfServicePortalUrl) != "" {
		d.Set("self_service_portal", ec2.SelfServicePortalEnabled)
>>>>>>> caf5e9b8
	} else {
		d.Set("self_service_portal", awstypes.SelfServicePortalDisabled)
	}
	d.Set("self_service_portal_url", ep.SelfServicePortalUrl)
	d.Set("server_certificate_arn", ep.ServerCertificateArn)
	d.Set("session_timeout_hours", ep.SessionTimeoutHours)
	d.Set("split_tunnel", ep.SplitTunnel)
	d.Set("transport_protocol", ep.TransportProtocol)
	d.Set(names.AttrVPCID, ep.VpcId)
	d.Set("vpn_port", ep.VpnPort)

	setTagsOutV2(ctx, ep.Tags)

	return diags
}

func resourceClientVPNEndpointUpdate(ctx context.Context, d *schema.ResourceData, meta interface{}) diag.Diagnostics {
	var diags diag.Diagnostics
	conn := meta.(*conns.AWSClient).EC2Client(ctx)

	if d.HasChangesExcept(names.AttrTags, names.AttrTagsAll) {
		var waitForClientConnectResponseOptionsUpdate bool
		input := &ec2.ModifyClientVpnEndpointInput{
			ClientVpnEndpointId: aws.String(d.Id()),
		}

		if d.HasChange("client_connect_options") {
			waitForClientConnectResponseOptionsUpdate = true

			if v, ok := d.GetOk("client_connect_options"); ok && len(v.([]interface{})) > 0 && v.([]interface{})[0] != nil {
				input.ClientConnectOptions = expandClientConnectOptions(v.([]interface{})[0].(map[string]interface{}))
			}
		}

		if d.HasChange("client_login_banner_options") {
			if v, ok := d.GetOk("client_login_banner_options"); ok && len(v.([]interface{})) > 0 && v.([]interface{})[0] != nil {
				input.ClientLoginBannerOptions = expandClientLoginBannerOptions(v.([]interface{})[0].(map[string]interface{}))
			}
		}

		if d.HasChange("connection_log_options") {
			if v, ok := d.GetOk("connection_log_options"); ok && len(v.([]interface{})) > 0 && v.([]interface{})[0] != nil {
				input.ConnectionLogOptions = expandConnectionLogOptions(v.([]interface{})[0].(map[string]interface{}))
			}
		}

		if d.HasChange(names.AttrDescription) {
			input.Description = aws.String(d.Get(names.AttrDescription).(string))
		}

		if d.HasChange("dns_servers") {
			dnsServers := d.Get("dns_servers").([]interface{})
			enabled := len(dnsServers) > 0

			input.DnsServers = &awstypes.DnsServersOptionsModifyStructure{
				Enabled: aws.Bool(enabled),
			}
			if enabled {
				input.DnsServers.CustomDnsServers = flex.ExpandStringValueList(dnsServers)
			}
		}

<<<<<<< HEAD
		if d.HasChange("security_group_ids") {
			input.SecurityGroupIds = flex.ExpandStringValueSet(d.Get("security_group_ids").(*schema.Set))
=======
		if d.HasChange(names.AttrSecurityGroupIDs) {
			input.SecurityGroupIds = flex.ExpandStringSet(d.Get(names.AttrSecurityGroupIDs).(*schema.Set))
>>>>>>> caf5e9b8
			// "InvalidParameterValue: Security Groups cannot be modified without specifying Vpc Id"
			input.VpcId = aws.String(d.Get(names.AttrVPCID).(string))
		}

		if d.HasChange("self_service_portal") {
			input.SelfServicePortal = awstypes.SelfServicePortal(d.Get("self_service_portal").(string))
		}

		if d.HasChange("session_timeout_hours") {
			input.SessionTimeoutHours = aws.Int32(int32(d.Get("session_timeout_hours").(int)))
		}

		if d.HasChange("server_certificate_arn") {
			input.ServerCertificateArn = aws.String(d.Get("server_certificate_arn").(string))
		}

		if d.HasChange("split_tunnel") {
			input.SplitTunnel = aws.Bool(d.Get("split_tunnel").(bool))
		}

		if d.HasChange("vpn_port") {
			input.VpnPort = aws.Int32(int32(d.Get("vpn_port").(int)))
		}

		if d.HasChange(names.AttrVPCID) {
			input.VpcId = aws.String(d.Get(names.AttrVPCID).(string))
		}

		if _, err := conn.ModifyClientVpnEndpoint(ctx, input); err != nil {
			return sdkdiag.AppendErrorf(diags, "modifying EC2 Client VPN Endpoint (%s): %s", d.Id(), err)
		}

		if waitForClientConnectResponseOptionsUpdate {
			if _, err := WaitClientVPNEndpointClientConnectResponseOptionsUpdated(ctx, conn, d.Id()); err != nil {
				return sdkdiag.AppendErrorf(diags, "waiting for EC2 Client VPN Endpoint (%s) ClientConnectResponseOptions update: %s", d.Id(), err)
			}
		}
	}

	return append(diags, resourceClientVPNEndpointRead(ctx, d, meta)...)
}

func resourceClientVPNEndpointDelete(ctx context.Context, d *schema.ResourceData, meta interface{}) diag.Diagnostics {
	var diags diag.Diagnostics
	conn := meta.(*conns.AWSClient).EC2Client(ctx)

	log.Printf("[DEBUG] Deleting EC2 Client VPN Endpoint: %s", d.Id())
	_, err := conn.DeleteClientVpnEndpoint(ctx, &ec2.DeleteClientVpnEndpointInput{
		ClientVpnEndpointId: aws.String(d.Id()),
	})

	if tfawserr.ErrCodeEquals(err, errCodeInvalidClientVPNEndpointIdNotFound) {
		return diags
	}

	if err != nil {
		return sdkdiag.AppendErrorf(diags, "deleting EC2 Client VPN Endpoint (%s): %s", d.Id(), err)
	}

	if _, err := WaitClientVPNEndpointDeleted(ctx, conn, d.Id()); err != nil {
		return sdkdiag.AppendErrorf(diags, "waiting for EC2 Client VPN Endpoint (%s) delete: %s", d.Id(), err)
	}

	return diags
}

func expandClientVPNAuthenticationRequest(tfMap map[string]interface{}) *awstypes.ClientVpnAuthenticationRequest {
	if tfMap == nil {
		return nil
	}

	apiObject := &awstypes.ClientVpnAuthenticationRequest{}

	var authnType string
	if v, ok := tfMap[names.AttrType].(string); ok && v != "" {
		authnType = v
		apiObject.Type = awstypes.ClientVpnAuthenticationType(v)
	}

	switch authnType {
	case string(awstypes.ClientVpnAuthenticationTypeCertificateAuthentication):
		if v, ok := tfMap["root_certificate_chain_arn"].(string); ok && v != "" {
			apiObject.MutualAuthentication = &awstypes.CertificateAuthenticationRequest{
				ClientRootCertificateChainArn: aws.String(v),
			}
		}

	case string(awstypes.ClientVpnAuthenticationTypeDirectoryServiceAuthentication):
		if v, ok := tfMap["active_directory_id"].(string); ok && v != "" {
			apiObject.ActiveDirectory = &awstypes.DirectoryServiceAuthenticationRequest{
				DirectoryId: aws.String(v),
			}
		}

	case string(awstypes.ClientVpnAuthenticationTypeFederatedAuthentication):
		if v, ok := tfMap["saml_provider_arn"].(string); ok && v != "" {
			apiObject.FederatedAuthentication = &awstypes.FederatedAuthenticationRequest{
				SAMLProviderArn: aws.String(v),
			}

			if v, ok := tfMap["self_service_saml_provider_arn"].(string); ok && v != "" {
				apiObject.FederatedAuthentication.SelfServiceSAMLProviderArn = aws.String(v)
			}
		}
	}

	return apiObject
}

func expandClientVPNAuthenticationRequests(tfList []interface{}) []awstypes.ClientVpnAuthenticationRequest {
	if len(tfList) == 0 {
		return nil
	}

	var apiObjects []awstypes.ClientVpnAuthenticationRequest

	for _, tfMapRaw := range tfList {
		tfMap, ok := tfMapRaw.(map[string]interface{})

		if !ok {
			continue
		}

		apiObject := expandClientVPNAuthenticationRequest(tfMap)

		if apiObject == nil {
			continue
		}

		apiObjects = append(apiObjects, *apiObject)
	}

	return apiObjects
}

func flattenClientVPNAuthentication(apiObject awstypes.ClientVpnAuthentication) map[string]interface{} {
	tfMap := map[string]interface{}{}
<<<<<<< HEAD
	tfMap["type"] = apiObject.Type
=======

	if v := apiObject.Type; v != nil {
		tfMap[names.AttrType] = aws.StringValue(v)
	}
>>>>>>> caf5e9b8

	if apiObject.MutualAuthentication != nil {
		if v := apiObject.MutualAuthentication.ClientRootCertificateChain; v != nil {
			tfMap["root_certificate_chain_arn"] = aws.ToString(v)
		}
	} else if apiObject.ActiveDirectory != nil {
		if v := apiObject.ActiveDirectory.DirectoryId; v != nil {
			tfMap["active_directory_id"] = aws.ToString(v)
		}
	} else if apiObject.FederatedAuthentication != nil {
		if v := apiObject.FederatedAuthentication.SamlProviderArn; v != nil {
			tfMap["saml_provider_arn"] = aws.ToString(v)
		}

		if v := apiObject.FederatedAuthentication.SelfServiceSamlProviderArn; v != nil {
			tfMap["self_service_saml_provider_arn"] = aws.ToString(v)
		}
	}

	return tfMap
}

func flattenClientVPNAuthentications(apiObjects []awstypes.ClientVpnAuthentication) []interface{} {
	if len(apiObjects) == 0 {
		return nil
	}

	var tfList []interface{}

	for _, apiObject := range apiObjects {
		tfList = append(tfList, flattenClientVPNAuthentication(apiObject))
	}

	return tfList
}

func expandClientConnectOptions(tfMap map[string]interface{}) *awstypes.ClientConnectOptions {
	if tfMap == nil {
		return nil
	}

	apiObject := &awstypes.ClientConnectOptions{}

	var enabled bool
	if v, ok := tfMap[names.AttrEnabled].(bool); ok {
		enabled = v
	}

	if enabled {
		if v, ok := tfMap["lambda_function_arn"].(string); ok && v != "" {
			apiObject.LambdaFunctionArn = aws.String(v)
		}
	}

	apiObject.Enabled = aws.Bool(enabled)

	return apiObject
}

func flattenClientConnectResponseOptions(apiObject *awstypes.ClientConnectResponseOptions) map[string]interface{} {
	if apiObject == nil {
		return nil
	}

	tfMap := map[string]interface{}{}

	if v := apiObject.Enabled; v != nil {
<<<<<<< HEAD
		tfMap["enabled"] = v
=======
		tfMap[names.AttrEnabled] = aws.BoolValue(v)
>>>>>>> caf5e9b8
	}

	if v := apiObject.LambdaFunctionArn; v != nil {
		tfMap["lambda_function_arn"] = aws.ToString(v)
	}

	return tfMap
}

func expandClientLoginBannerOptions(tfMap map[string]interface{}) *awstypes.ClientLoginBannerOptions {
	if tfMap == nil {
		return nil
	}

	apiObject := &awstypes.ClientLoginBannerOptions{}

	var enabled bool
	if v, ok := tfMap[names.AttrEnabled].(bool); ok {
		enabled = v
	}

	if enabled {
		if v, ok := tfMap["banner_text"].(string); ok && v != "" {
			apiObject.BannerText = aws.String(v)
		}
	}

	apiObject.Enabled = aws.Bool(enabled)

	return apiObject
}

func flattenClientLoginBannerResponseOptions(apiObject *awstypes.ClientLoginBannerResponseOptions) map[string]interface{} {
	if apiObject == nil {
		return nil
	}

	tfMap := map[string]interface{}{}

	if v := apiObject.BannerText; v != nil {
		tfMap["banner_text"] = aws.ToString(v)
	}

	if v := apiObject.Enabled; v != nil {
<<<<<<< HEAD
		tfMap["enabled"] = v
=======
		tfMap[names.AttrEnabled] = aws.BoolValue(v)
>>>>>>> caf5e9b8
	}

	return tfMap
}

func expandConnectionLogOptions(tfMap map[string]interface{}) *awstypes.ConnectionLogOptions {
	if tfMap == nil {
		return nil
	}

	apiObject := &awstypes.ConnectionLogOptions{}

	var enabled bool
	if v, ok := tfMap[names.AttrEnabled].(bool); ok {
		enabled = v
	}

	if enabled {
		if v, ok := tfMap["cloudwatch_log_group"].(string); ok && v != "" {
			apiObject.CloudwatchLogGroup = aws.String(v)
		}

		if v, ok := tfMap["cloudwatch_log_stream"].(string); ok && v != "" {
			apiObject.CloudwatchLogStream = aws.String(v)
		}
	}

	apiObject.Enabled = aws.Bool(enabled)

	return apiObject
}

func flattenConnectionLogResponseOptions(apiObject *awstypes.ConnectionLogResponseOptions) map[string]interface{} {
	if apiObject == nil {
		return nil
	}

	tfMap := map[string]interface{}{}

	if v := apiObject.CloudwatchLogGroup; v != nil {
		tfMap["cloudwatch_log_group"] = aws.ToString(v)
	}

	if v := apiObject.CloudwatchLogStream; v != nil {
		tfMap["cloudwatch_log_stream"] = aws.ToString(v)
	}

	if v := apiObject.Enabled; v != nil {
<<<<<<< HEAD
		tfMap["enabled"] = v
=======
		tfMap[names.AttrEnabled] = aws.BoolValue(v)
>>>>>>> caf5e9b8
	}

	return tfMap
}<|MERGE_RESOLUTION|>--- conflicted
+++ resolved
@@ -77,19 +77,11 @@
 							ForceNew:     true,
 							ValidateFunc: verify.ValidARN,
 						},
-<<<<<<< HEAD
-						"type": {
+						names.AttrType: {
 							Type:             schema.TypeString,
 							Required:         true,
 							ForceNew:         true,
 							ValidateDiagFunc: enum.Validate[awstypes.ClientVpnAuthenticationType](),
-=======
-						names.AttrType: {
-							Type:         schema.TypeString,
-							Required:     true,
-							ForceNew:     true,
-							ValidateFunc: validation.StringInSlice(ec2.ClientVpnAuthenticationType_Values(), false),
->>>>>>> caf5e9b8
 						},
 					},
 				},
@@ -276,13 +268,8 @@
 		input.DnsServers = flex.ExpandStringValueList(v.([]interface{}))
 	}
 
-<<<<<<< HEAD
-	if v, ok := d.GetOk("security_group_ids"); ok {
+	if v, ok := d.GetOk(names.AttrSecurityGroupIDs); ok {
 		input.SecurityGroupIds = flex.ExpandStringValueSet(v.(*schema.Set))
-=======
-	if v, ok := d.GetOk(names.AttrSecurityGroupIDs); ok {
-		input.SecurityGroupIds = flex.ExpandStringSet(v.(*schema.Set))
->>>>>>> caf5e9b8
 	}
 
 	if v, ok := d.GetOk("self_service_portal"); ok {
@@ -359,17 +346,10 @@
 	}
 	d.Set(names.AttrDescription, ep.Description)
 	d.Set("dns_name", ep.DnsName)
-<<<<<<< HEAD
 	d.Set("dns_servers", aws.StringSlice(ep.DnsServers))
-	d.Set("security_group_ids", aws.StringSlice(ep.SecurityGroupIds))
+	d.Set(names.AttrSecurityGroupIDs, aws.StringSlice(ep.SecurityGroupIds))
 	if aws.ToString(ep.SelfServicePortalUrl) != "" {
 		d.Set("self_service_portal", awstypes.SelfServicePortalEnabled)
-=======
-	d.Set("dns_servers", aws.StringValueSlice(ep.DnsServers))
-	d.Set(names.AttrSecurityGroupIDs, aws.StringValueSlice(ep.SecurityGroupIds))
-	if aws.StringValue(ep.SelfServicePortalUrl) != "" {
-		d.Set("self_service_portal", ec2.SelfServicePortalEnabled)
->>>>>>> caf5e9b8
 	} else {
 		d.Set("self_service_portal", awstypes.SelfServicePortalDisabled)
 	}
@@ -432,13 +412,8 @@
 			}
 		}
 
-<<<<<<< HEAD
-		if d.HasChange("security_group_ids") {
-			input.SecurityGroupIds = flex.ExpandStringValueSet(d.Get("security_group_ids").(*schema.Set))
-=======
 		if d.HasChange(names.AttrSecurityGroupIDs) {
-			input.SecurityGroupIds = flex.ExpandStringSet(d.Get(names.AttrSecurityGroupIDs).(*schema.Set))
->>>>>>> caf5e9b8
+			input.SecurityGroupIds = flex.ExpandStringValueSet(d.Get(names.AttrSecurityGroupIDs).(*schema.Set))
 			// "InvalidParameterValue: Security Groups cannot be modified without specifying Vpc Id"
 			input.VpcId = aws.String(d.Get(names.AttrVPCID).(string))
 		}
@@ -576,14 +551,7 @@
 
 func flattenClientVPNAuthentication(apiObject awstypes.ClientVpnAuthentication) map[string]interface{} {
 	tfMap := map[string]interface{}{}
-<<<<<<< HEAD
-	tfMap["type"] = apiObject.Type
-=======
-
-	if v := apiObject.Type; v != nil {
-		tfMap[names.AttrType] = aws.StringValue(v)
-	}
->>>>>>> caf5e9b8
+	tfMap[names.AttrType] = apiObject.Type
 
 	if apiObject.MutualAuthentication != nil {
 		if v := apiObject.MutualAuthentication.ClientRootCertificateChain; v != nil {
@@ -651,11 +619,7 @@
 	tfMap := map[string]interface{}{}
 
 	if v := apiObject.Enabled; v != nil {
-<<<<<<< HEAD
-		tfMap["enabled"] = v
-=======
-		tfMap[names.AttrEnabled] = aws.BoolValue(v)
->>>>>>> caf5e9b8
+		tfMap[names.AttrEnabled] = v
 	}
 
 	if v := apiObject.LambdaFunctionArn; v != nil {
@@ -700,11 +664,7 @@
 	}
 
 	if v := apiObject.Enabled; v != nil {
-<<<<<<< HEAD
-		tfMap["enabled"] = v
-=======
-		tfMap[names.AttrEnabled] = aws.BoolValue(v)
->>>>>>> caf5e9b8
+		tfMap[names.AttrEnabled] = v
 	}
 
 	return tfMap
@@ -753,11 +713,7 @@
 	}
 
 	if v := apiObject.Enabled; v != nil {
-<<<<<<< HEAD
-		tfMap["enabled"] = v
-=======
-		tfMap[names.AttrEnabled] = aws.BoolValue(v)
->>>>>>> caf5e9b8
+		tfMap[names.AttrEnabled] = v
 	}
 
 	return tfMap
