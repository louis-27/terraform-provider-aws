--- conflicted
+++ resolved
@@ -23,11 +23,7 @@
 	rName := sdkacctest.RandomWithPrefix(acctest.ResourcePrefix)
 
 	resource.Test(t, resource.TestCase{
-<<<<<<< HEAD
-		PreCheck:                 func() { acctest.PreCheck(ctx, t); acctest.PreCheckPartitionHasService(appmesh.EndpointsID, t) },
-=======
-		PreCheck:                 func() { acctest.PreCheck(t); acctest.PreCheckPartitionHasService(t, appmesh.EndpointsID) },
->>>>>>> 78d002fe
+		PreCheck:                 func() { acctest.PreCheck(ctx, t); acctest.PreCheckPartitionHasService(t, appmesh.EndpointsID) },
 		ErrorCheck:               acctest.ErrorCheck(t, appmesh.EndpointsID),
 		ProtoV5ProviderFactories: acctest.ProtoV5ProviderFactories,
 		CheckDestroy:             testAccCheckMeshDestroy(ctx),
@@ -60,11 +56,7 @@
 	rName := sdkacctest.RandomWithPrefix(acctest.ResourcePrefix)
 
 	resource.Test(t, resource.TestCase{
-<<<<<<< HEAD
-		PreCheck:                 func() { acctest.PreCheck(ctx, t); acctest.PreCheckPartitionHasService(appmesh.EndpointsID, t) },
-=======
-		PreCheck:                 func() { acctest.PreCheck(t); acctest.PreCheckPartitionHasService(t, appmesh.EndpointsID) },
->>>>>>> 78d002fe
+		PreCheck:                 func() { acctest.PreCheck(ctx, t); acctest.PreCheckPartitionHasService(t, appmesh.EndpointsID) },
 		ErrorCheck:               acctest.ErrorCheck(t, appmesh.EndpointsID),
 		ProtoV5ProviderFactories: acctest.ProtoV5ProviderFactories,
 		CheckDestroy:             testAccCheckMeshDestroy(ctx),
@@ -105,11 +97,7 @@
 	rName := sdkacctest.RandomWithPrefix(acctest.ResourcePrefix)
 
 	resource.Test(t, resource.TestCase{
-<<<<<<< HEAD
-		PreCheck:                 func() { acctest.PreCheck(ctx, t); acctest.PreCheckPartitionHasService(appmesh.EndpointsID, t) },
-=======
-		PreCheck:                 func() { acctest.PreCheck(t); acctest.PreCheckPartitionHasService(t, appmesh.EndpointsID) },
->>>>>>> 78d002fe
+		PreCheck:                 func() { acctest.PreCheck(ctx, t); acctest.PreCheckPartitionHasService(t, appmesh.EndpointsID) },
 		ErrorCheck:               acctest.ErrorCheck(t, appmesh.EndpointsID),
 		ProtoV5ProviderFactories: acctest.ProtoV5ProviderFactories,
 		CheckDestroy:             testAccCheckMeshDestroy(ctx),
