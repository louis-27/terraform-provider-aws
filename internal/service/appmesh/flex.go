// Copyright (c) HashiCorp, Inc.
// SPDX-License-Identifier: MPL-2.0

package appmesh

import (
	"github.com/aws/aws-sdk-go-v2/aws"
	awstypes "github.com/aws/aws-sdk-go-v2/service/appmesh/types"
	"github.com/hashicorp/terraform-plugin-sdk/v2/helper/schema"
	"github.com/hashicorp/terraform-provider-aws/internal/flex"
	"github.com/hashicorp/terraform-provider-aws/names"
)

func expandClientPolicy(vClientPolicy []interface{}) *awstypes.ClientPolicy {
	if len(vClientPolicy) == 0 || vClientPolicy[0] == nil {
		return nil
	}

	clientPolicy := &awstypes.ClientPolicy{}

	mClientPolicy := vClientPolicy[0].(map[string]interface{})

	if vTls, ok := mClientPolicy["tls"].([]interface{}); ok && len(vTls) > 0 && vTls[0] != nil {
		tls := &awstypes.ClientPolicyTls{}

		mTls := vTls[0].(map[string]interface{})

<<<<<<< HEAD
		if vCertificate, ok := mTls["certificate"].([]interface{}); ok && len(vCertificate) > 0 && vCertificate[0] != nil {
=======
		if vCertificate, ok := mTls[names.AttrCertificate].([]interface{}); ok && len(vCertificate) > 0 && vCertificate[0] != nil {
			certificate := &appmesh.ClientTlsCertificate{}

>>>>>>> a50735c3
			mCertificate := vCertificate[0].(map[string]interface{})

			if vFile, ok := mCertificate["file"].([]interface{}); ok && len(vFile) > 0 && vFile[0] != nil {
				certificate := &awstypes.ClientTlsCertificateMemberFile{}

				file := awstypes.ListenerTlsFileCertificate{}

				mFile := vFile[0].(map[string]interface{})

				if vCertificateChain, ok := mFile[names.AttrCertificateChain].(string); ok && vCertificateChain != "" {
					file.CertificateChain = aws.String(vCertificateChain)
				}
				if vPrivateKey, ok := mFile[names.AttrPrivateKey].(string); ok && vPrivateKey != "" {
					file.PrivateKey = aws.String(vPrivateKey)
				}

				certificate.Value = file
				tls.Certificate = certificate
			}

			if vSds, ok := mCertificate["sds"].([]interface{}); ok && len(vSds) > 0 && vSds[0] != nil {
				certificate := &awstypes.ClientTlsCertificateMemberSds{}

				sds := awstypes.ListenerTlsSdsCertificate{}

				mSds := vSds[0].(map[string]interface{})

				if vSecretName, ok := mSds["secret_name"].(string); ok && vSecretName != "" {
					sds.SecretName = aws.String(vSecretName)
				}

				certificate.Value = sds
				tls.Certificate = certificate
			}
		}

		if vEnforce, ok := mTls["enforce"].(bool); ok {
			tls.Enforce = aws.Bool(vEnforce)
		}

		if vPorts, ok := mTls["ports"].(*schema.Set); ok && vPorts.Len() > 0 {
			tls.Ports = flex.ExpandInt32ValueSet(vPorts)
		}

		if vValidation, ok := mTls["validation"].([]interface{}); ok && len(vValidation) > 0 && vValidation[0] != nil {
			validation := &awstypes.TlsValidationContext{}

			mValidation := vValidation[0].(map[string]interface{})

			if vSubjectAlternativeNames, ok := mValidation["subject_alternative_names"].([]interface{}); ok && len(vSubjectAlternativeNames) > 0 && vSubjectAlternativeNames[0] != nil {
				subjectAlternativeNames := &awstypes.SubjectAlternativeNames{}

				mSubjectAlternativeNames := vSubjectAlternativeNames[0].(map[string]interface{})

				if vMatch, ok := mSubjectAlternativeNames["match"].([]interface{}); ok && len(vMatch) > 0 && vMatch[0] != nil {
					match := &awstypes.SubjectAlternativeNameMatchers{}

					mMatch := vMatch[0].(map[string]interface{})

					if vExact, ok := mMatch["exact"].(*schema.Set); ok && vExact.Len() > 0 {
						match.Exact = flex.ExpandStringValueSet(vExact)
					}

					subjectAlternativeNames.Match = match
				}

				validation.SubjectAlternativeNames = subjectAlternativeNames
			}

			if vTrust, ok := mValidation["trust"].([]interface{}); ok && len(vTrust) > 0 && vTrust[0] != nil {
				mTrust := vTrust[0].(map[string]interface{})

				if vAcm, ok := mTrust["acm"].([]interface{}); ok && len(vAcm) > 0 && vAcm[0] != nil {
					trust := &awstypes.TlsValidationContextTrustMemberAcm{}

					acm := awstypes.TlsValidationContextAcmTrust{}

					mAcm := vAcm[0].(map[string]interface{})

					if vCertificateAuthorityArns, ok := mAcm["certificate_authority_arns"].(*schema.Set); ok && vCertificateAuthorityArns.Len() > 0 {
						acm.CertificateAuthorityArns = flex.ExpandStringValueSet(vCertificateAuthorityArns)
					}

					trust.Value = acm
					validation.Trust = trust
				}

				if vFile, ok := mTrust["file"].([]interface{}); ok && len(vFile) > 0 && vFile[0] != nil {
					trust := &awstypes.TlsValidationContextTrustMemberFile{}

					file := awstypes.TlsValidationContextFileTrust{}

					mFile := vFile[0].(map[string]interface{})

					if vCertificateChain, ok := mFile[names.AttrCertificateChain].(string); ok && vCertificateChain != "" {
						file.CertificateChain = aws.String(vCertificateChain)
					}

					trust.Value = file
					validation.Trust = trust
				}

				if vSds, ok := mTrust["sds"].([]interface{}); ok && len(vSds) > 0 && vSds[0] != nil {
					trust := &awstypes.TlsValidationContextTrustMemberSds{}

					sds := awstypes.TlsValidationContextSdsTrust{}

					mSds := vSds[0].(map[string]interface{})

					if vSecretName, ok := mSds["secret_name"].(string); ok && vSecretName != "" {
						sds.SecretName = aws.String(vSecretName)
					}

					trust.Value = sds
					validation.Trust = trust
				}
			}

			tls.Validation = validation
		}

		clientPolicy.Tls = tls
	}

	return clientPolicy
}

func expandDuration(vDuration []interface{}) *awstypes.Duration {
	if len(vDuration) == 0 || vDuration[0] == nil {
		return nil
	}

	duration := &awstypes.Duration{}

	mDuration := vDuration[0].(map[string]interface{})

<<<<<<< HEAD
	if vUnit, ok := mDuration["unit"].(string); ok && vUnit != "" {
		duration.Unit = awstypes.DurationUnit(vUnit)
=======
	if vUnit, ok := mDuration[names.AttrUnit].(string); ok && vUnit != "" {
		duration.Unit = aws.String(vUnit)
>>>>>>> a50735c3
	}
	if vValue, ok := mDuration[names.AttrValue].(int); ok && vValue > 0 {
		duration.Value = aws.Int64(int64(vValue))
	}

	return duration
}

func expandGRPCRoute(vGrpcRoute []interface{}) *awstypes.GrpcRoute {
	if len(vGrpcRoute) == 0 || vGrpcRoute[0] == nil {
		return nil
	}

	mGrpcRoute := vGrpcRoute[0].(map[string]interface{})

	grpcRoute := &awstypes.GrpcRoute{}

	if vGrpcRouteAction, ok := mGrpcRoute[names.AttrAction].([]interface{}); ok && len(vGrpcRouteAction) > 0 && vGrpcRouteAction[0] != nil {
		mGrpcRouteAction := vGrpcRouteAction[0].(map[string]interface{})

		if vWeightedTargets, ok := mGrpcRouteAction["weighted_target"].(*schema.Set); ok && vWeightedTargets.Len() > 0 {
			weightedTargets := []awstypes.WeightedTarget{}

			for _, vWeightedTarget := range vWeightedTargets.List() {
				weightedTarget := awstypes.WeightedTarget{}

				mWeightedTarget := vWeightedTarget.(map[string]interface{})

				if vVirtualNode, ok := mWeightedTarget["virtual_node"].(string); ok && vVirtualNode != "" {
					weightedTarget.VirtualNode = aws.String(vVirtualNode)
				}
<<<<<<< HEAD
				if vWeight, ok := mWeightedTarget["weight"].(int); ok {
					weightedTarget.Weight = int32(vWeight)
				}

				if vPort, ok := mWeightedTarget["port"].(int); ok && vPort > 0 {
					weightedTarget.Port = aws.Int32(int32(vPort))
=======
				if vWeight, ok := mWeightedTarget[names.AttrWeight].(int); ok {
					weightedTarget.Weight = aws.Int64(int64(vWeight))
				}

				if vPort, ok := mWeightedTarget[names.AttrPort].(int); ok && vPort > 0 {
					weightedTarget.Port = aws.Int64(int64(vPort))
>>>>>>> a50735c3
				}

				weightedTargets = append(weightedTargets, weightedTarget)
			}

			grpcRoute.Action = &awstypes.GrpcRouteAction{
				WeightedTargets: weightedTargets,
			}
		}
	}

	if vGrpcRouteMatch, ok := mGrpcRoute["match"].([]interface{}); ok {
		grpcRouteMatch := &awstypes.GrpcRouteMatch{}

		// Empty match is allowed.
		// https://github.com/hashicorp/terraform-provider-aws/issues/16816.

		if len(vGrpcRouteMatch) > 0 && vGrpcRouteMatch[0] != nil {
			mGrpcRouteMatch := vGrpcRouteMatch[0].(map[string]interface{})

			if vMethodName, ok := mGrpcRouteMatch["method_name"].(string); ok && vMethodName != "" {
				grpcRouteMatch.MethodName = aws.String(vMethodName)
			}
			if vServiceName, ok := mGrpcRouteMatch[names.AttrServiceName].(string); ok && vServiceName != "" {
				grpcRouteMatch.ServiceName = aws.String(vServiceName)
			}

<<<<<<< HEAD
			if vPort, ok := mGrpcRouteMatch["port"].(int); ok && vPort > 0 {
				grpcRouteMatch.Port = aws.Int32(int32(vPort))
=======
			if vPort, ok := mGrpcRouteMatch[names.AttrPort].(int); ok && vPort > 0 {
				grpcRouteMatch.Port = aws.Int64(int64(vPort))
>>>>>>> a50735c3
			}

			if vGrpcRouteMetadatas, ok := mGrpcRouteMatch["metadata"].(*schema.Set); ok && vGrpcRouteMetadatas.Len() > 0 {
				grpcRouteMetadatas := []awstypes.GrpcRouteMetadata{}

				for _, vGrpcRouteMetadata := range vGrpcRouteMetadatas.List() {
					grpcRouteMetadata := awstypes.GrpcRouteMetadata{}

					mGrpcRouteMetadata := vGrpcRouteMetadata.(map[string]interface{})

					if vInvert, ok := mGrpcRouteMetadata["invert"].(bool); ok {
						grpcRouteMetadata.Invert = aws.Bool(vInvert)
					}
					if vName, ok := mGrpcRouteMetadata[names.AttrName].(string); ok && vName != "" {
						grpcRouteMetadata.Name = aws.String(vName)
					}

					if vMatch, ok := mGrpcRouteMetadata["match"].([]interface{}); ok && len(vMatch) > 0 && vMatch[0] != nil {
						mMatch := vMatch[0].(map[string]interface{})

						if vExact, ok := mMatch["exact"].(string); ok && vExact != "" {
							grpcRouteMetadata.Match = &awstypes.GrpcRouteMetadataMatchMethodMemberExact{Value: vExact}
						}
<<<<<<< HEAD
						if vPrefix, ok := mMatch["prefix"].(string); ok && vPrefix != "" {
							grpcRouteMetadata.Match = &awstypes.GrpcRouteMetadataMatchMethodMemberPrefix{Value: vPrefix}
=======
						if vPrefix, ok := mMatch[names.AttrPrefix].(string); ok && vPrefix != "" {
							grpcRouteMetadata.Match.Prefix = aws.String(vPrefix)
>>>>>>> a50735c3
						}
						if vRegex, ok := mMatch["regex"].(string); ok && vRegex != "" {
							grpcRouteMetadata.Match = &awstypes.GrpcRouteMetadataMatchMethodMemberRegex{Value: vRegex}
						}
						if vSuffix, ok := mMatch["suffix"].(string); ok && vSuffix != "" {
							grpcRouteMetadata.Match = &awstypes.GrpcRouteMetadataMatchMethodMemberSuffix{Value: vSuffix}
						}

						if vRange, ok := mMatch["range"].([]interface{}); ok && len(vRange) > 0 && vRange[0] != nil {
							memberRange := &awstypes.GrpcRouteMetadataMatchMethodMemberRange{}

							mRange := vRange[0].(map[string]interface{})

							if vEnd, ok := mRange["end"].(int); ok && vEnd > 0 {
								memberRange.Value.End = aws.Int64(int64(vEnd))
							}
							if vStart, ok := mRange["start"].(int); ok && vStart > 0 {
								memberRange.Value.Start = aws.Int64(int64(vStart))
							}

							grpcRouteMetadata.Match = memberRange
						}
					}

					grpcRouteMetadatas = append(grpcRouteMetadatas, grpcRouteMetadata)
				}

				grpcRouteMatch.Metadata = grpcRouteMetadatas
			}
		}

		grpcRoute.Match = grpcRouteMatch
	}

	if vGrpcRetryPolicy, ok := mGrpcRoute["retry_policy"].([]interface{}); ok && len(vGrpcRetryPolicy) > 0 && vGrpcRetryPolicy[0] != nil {
		grpcRetryPolicy := &awstypes.GrpcRetryPolicy{}

		mGrpcRetryPolicy := vGrpcRetryPolicy[0].(map[string]interface{})

		if vMaxRetries, ok := mGrpcRetryPolicy["max_retries"].(int); ok {
			grpcRetryPolicy.MaxRetries = aws.Int64(int64(vMaxRetries))
		}

		if vGrpcRetryEvents, ok := mGrpcRetryPolicy["grpc_retry_events"].(*schema.Set); ok && vGrpcRetryEvents.Len() > 0 {
			grpcRetryPolicy.GrpcRetryEvents = flex.ExpandStringyValueSet[awstypes.GrpcRetryPolicyEvent](vGrpcRetryEvents)
		}

		if vHttpRetryEvents, ok := mGrpcRetryPolicy["http_retry_events"].(*schema.Set); ok && vHttpRetryEvents.Len() > 0 {
			grpcRetryPolicy.HttpRetryEvents = flex.ExpandStringValueSet(vHttpRetryEvents)
		}

		if vPerRetryTimeout, ok := mGrpcRetryPolicy["per_retry_timeout"].([]interface{}); ok {
			grpcRetryPolicy.PerRetryTimeout = expandDuration(vPerRetryTimeout)
		}

		if vTcpRetryEvents, ok := mGrpcRetryPolicy["tcp_retry_events"].(*schema.Set); ok && vTcpRetryEvents.Len() > 0 {
			grpcRetryPolicy.TcpRetryEvents = flex.ExpandStringyValueSet[awstypes.TcpRetryPolicyEvent](vTcpRetryEvents)
		}

		grpcRoute.RetryPolicy = grpcRetryPolicy
	}

	if vGrpcTimeout, ok := mGrpcRoute[names.AttrTimeout].([]interface{}); ok {
		grpcRoute.Timeout = expandGRPCTimeout(vGrpcTimeout)
	}

	return grpcRoute
}

func expandGRPCTimeout(vGrpcTimeout []interface{}) *awstypes.GrpcTimeout {
	if len(vGrpcTimeout) == 0 || vGrpcTimeout[0] == nil {
		return nil
	}

	grpcTimeout := &awstypes.GrpcTimeout{}

	mGrpcTimeout := vGrpcTimeout[0].(map[string]interface{})

	if vIdleTimeout, ok := mGrpcTimeout["idle"].([]interface{}); ok {
		grpcTimeout.Idle = expandDuration(vIdleTimeout)
	}

	if vPerRequestTimeout, ok := mGrpcTimeout["per_request"].([]interface{}); ok {
		grpcTimeout.PerRequest = expandDuration(vPerRequestTimeout)
	}

	return grpcTimeout
}

func expandHTTPRoute(vHttpRoute []interface{}) *awstypes.HttpRoute {
	if len(vHttpRoute) == 0 || vHttpRoute[0] == nil {
		return nil
	}

	mHttpRoute := vHttpRoute[0].(map[string]interface{})

	httpRoute := &awstypes.HttpRoute{}

	if vHttpRouteAction, ok := mHttpRoute[names.AttrAction].([]interface{}); ok && len(vHttpRouteAction) > 0 && vHttpRouteAction[0] != nil {
		mHttpRouteAction := vHttpRouteAction[0].(map[string]interface{})

		if vWeightedTargets, ok := mHttpRouteAction["weighted_target"].(*schema.Set); ok && vWeightedTargets.Len() > 0 {
			weightedTargets := []awstypes.WeightedTarget{}

			for _, vWeightedTarget := range vWeightedTargets.List() {
				weightedTarget := awstypes.WeightedTarget{}

				mWeightedTarget := vWeightedTarget.(map[string]interface{})

				if vVirtualNode, ok := mWeightedTarget["virtual_node"].(string); ok && vVirtualNode != "" {
					weightedTarget.VirtualNode = aws.String(vVirtualNode)
				}
<<<<<<< HEAD
				if vWeight, ok := mWeightedTarget["weight"].(int); ok {
					weightedTarget.Weight = int32(vWeight)
				}

				if vPort, ok := mWeightedTarget["port"].(int); ok && vPort > 0 {
					weightedTarget.Port = aws.Int32(int32(vPort))
=======
				if vWeight, ok := mWeightedTarget[names.AttrWeight].(int); ok {
					weightedTarget.Weight = aws.Int64(int64(vWeight))
				}

				if vPort, ok := mWeightedTarget[names.AttrPort].(int); ok && vPort > 0 {
					weightedTarget.Port = aws.Int64(int64(vPort))
>>>>>>> a50735c3
				}

				weightedTargets = append(weightedTargets, weightedTarget)
			}

			httpRoute.Action = &awstypes.HttpRouteAction{
				WeightedTargets: weightedTargets,
			}
		}
	}

	if vHttpRouteMatch, ok := mHttpRoute["match"].([]interface{}); ok && len(vHttpRouteMatch) > 0 && vHttpRouteMatch[0] != nil {
		httpRouteMatch := &awstypes.HttpRouteMatch{}

		mHttpRouteMatch := vHttpRouteMatch[0].(map[string]interface{})

		if vMethod, ok := mHttpRouteMatch["method"].(string); ok && vMethod != "" {
			httpRouteMatch.Method = awstypes.HttpMethod(vMethod)
		}
<<<<<<< HEAD
		if vPort, ok := mHttpRouteMatch["port"].(int); ok && vPort > 0 {
			httpRouteMatch.Port = aws.Int32(int32(vPort))
=======
		if vPort, ok := mHttpRouteMatch[names.AttrPort].(int); ok && vPort > 0 {
			httpRouteMatch.Port = aws.Int64(int64(vPort))
>>>>>>> a50735c3
		}
		if vPrefix, ok := mHttpRouteMatch[names.AttrPrefix].(string); ok && vPrefix != "" {
			httpRouteMatch.Prefix = aws.String(vPrefix)
		}
		if vScheme, ok := mHttpRouteMatch["scheme"].(string); ok && vScheme != "" {
			httpRouteMatch.Scheme = awstypes.HttpScheme(vScheme)
		}

<<<<<<< HEAD
		if vHttpRouteHeaders, ok := mHttpRouteMatch["header"].(*schema.Set); ok && vHttpRouteHeaders.Len() > 0 {
			httpRouteHeaders := []awstypes.HttpRouteHeader{}
=======
		if vHttpRouteHeaders, ok := mHttpRouteMatch[names.AttrHeader].(*schema.Set); ok && vHttpRouteHeaders.Len() > 0 {
			httpRouteHeaders := []*appmesh.HttpRouteHeader{}
>>>>>>> a50735c3

			for _, vHttpRouteHeader := range vHttpRouteHeaders.List() {
				httpRouteHeader := awstypes.HttpRouteHeader{}

				mHttpRouteHeader := vHttpRouteHeader.(map[string]interface{})

				if vInvert, ok := mHttpRouteHeader["invert"].(bool); ok {
					httpRouteHeader.Invert = aws.Bool(vInvert)
				}
				if vName, ok := mHttpRouteHeader[names.AttrName].(string); ok && vName != "" {
					httpRouteHeader.Name = aws.String(vName)
				}

				if vMatch, ok := mHttpRouteHeader["match"].([]interface{}); ok && len(vMatch) > 0 && vMatch[0] != nil {
					mMatch := vMatch[0].(map[string]interface{})

					if vExact, ok := mMatch["exact"].(string); ok && vExact != "" {
						httpRouteHeader.Match = &awstypes.HeaderMatchMethodMemberExact{Value: vExact}
					}
<<<<<<< HEAD
					if vPrefix, ok := mMatch["prefix"].(string); ok && vPrefix != "" {
						httpRouteHeader.Match = &awstypes.HeaderMatchMethodMemberPrefix{Value: vPrefix}
=======
					if vPrefix, ok := mMatch[names.AttrPrefix].(string); ok && vPrefix != "" {
						httpRouteHeader.Match.Prefix = aws.String(vPrefix)
>>>>>>> a50735c3
					}
					if vRegex, ok := mMatch["regex"].(string); ok && vRegex != "" {
						httpRouteHeader.Match = &awstypes.HeaderMatchMethodMemberRegex{Value: vRegex}
					}
					if vSuffix, ok := mMatch["suffix"].(string); ok && vSuffix != "" {
						httpRouteHeader.Match = &awstypes.HeaderMatchMethodMemberSuffix{Value: vSuffix}
					}

					if vRange, ok := mMatch["range"].([]interface{}); ok && len(vRange) > 0 && vRange[0] != nil {
						memberRange := &awstypes.HeaderMatchMethodMemberRange{}

						mRange := vRange[0].(map[string]interface{})

						if vEnd, ok := mRange["end"].(int); ok && vEnd > 0 {
							memberRange.Value.End = aws.Int64(int64(vEnd))
						}
						if vStart, ok := mRange["start"].(int); ok && vStart > 0 {
							memberRange.Value.Start = aws.Int64(int64(vStart))
						}

						httpRouteHeader.Match = memberRange
					}
				}

				httpRouteHeaders = append(httpRouteHeaders, httpRouteHeader)
			}

			httpRouteMatch.Headers = httpRouteHeaders
		}

<<<<<<< HEAD
		if vHttpRoutePath, ok := mHttpRouteMatch["path"].([]interface{}); ok && len(vHttpRoutePath) > 0 && vHttpRoutePath[0] != nil {
			httpRoutePath := &awstypes.HttpPathMatch{}
=======
		if vHttpRoutePath, ok := mHttpRouteMatch[names.AttrPath].([]interface{}); ok && len(vHttpRoutePath) > 0 && vHttpRoutePath[0] != nil {
			httpRoutePath := &appmesh.HttpPathMatch{}
>>>>>>> a50735c3

			mHttpRoutePath := vHttpRoutePath[0].(map[string]interface{})

			if vExact, ok := mHttpRoutePath["exact"].(string); ok && vExact != "" {
				httpRoutePath.Exact = aws.String(vExact)
			}
			if vRegex, ok := mHttpRoutePath["regex"].(string); ok && vRegex != "" {
				httpRoutePath.Regex = aws.String(vRegex)
			}

			httpRouteMatch.Path = httpRoutePath
		}

		if vHttpRouteQueryParameters, ok := mHttpRouteMatch["query_parameter"].(*schema.Set); ok && vHttpRouteQueryParameters.Len() > 0 {
			httpRouteQueryParameters := []awstypes.HttpQueryParameter{}

			for _, vHttpRouteQueryParameter := range vHttpRouteQueryParameters.List() {
				httpRouteQueryParameter := awstypes.HttpQueryParameter{}

				mHttpRouteQueryParameter := vHttpRouteQueryParameter.(map[string]interface{})

				if vName, ok := mHttpRouteQueryParameter[names.AttrName].(string); ok && vName != "" {
					httpRouteQueryParameter.Name = aws.String(vName)
				}

				if vMatch, ok := mHttpRouteQueryParameter["match"].([]interface{}); ok && len(vMatch) > 0 && vMatch[0] != nil {
					httpRouteQueryParameter.Match = &awstypes.QueryParameterMatch{}

					mMatch := vMatch[0].(map[string]interface{})

					if vExact, ok := mMatch["exact"].(string); ok && vExact != "" {
						httpRouteQueryParameter.Match.Exact = aws.String(vExact)
					}
				}

				httpRouteQueryParameters = append(httpRouteQueryParameters, httpRouteQueryParameter)
			}

			httpRouteMatch.QueryParameters = httpRouteQueryParameters
		}

		httpRoute.Match = httpRouteMatch
	}

	if vHttpRetryPolicy, ok := mHttpRoute["retry_policy"].([]interface{}); ok && len(vHttpRetryPolicy) > 0 && vHttpRetryPolicy[0] != nil {
		httpRetryPolicy := &awstypes.HttpRetryPolicy{}

		mHttpRetryPolicy := vHttpRetryPolicy[0].(map[string]interface{})

		if vMaxRetries, ok := mHttpRetryPolicy["max_retries"].(int); ok {
			httpRetryPolicy.MaxRetries = aws.Int64(int64(vMaxRetries))
		}

		if vHttpRetryEvents, ok := mHttpRetryPolicy["http_retry_events"].(*schema.Set); ok && vHttpRetryEvents.Len() > 0 {
			httpRetryPolicy.HttpRetryEvents = flex.ExpandStringValueSet(vHttpRetryEvents)
		}

		if vPerRetryTimeout, ok := mHttpRetryPolicy["per_retry_timeout"].([]interface{}); ok {
			httpRetryPolicy.PerRetryTimeout = expandDuration(vPerRetryTimeout)
		}

		if vTcpRetryEvents, ok := mHttpRetryPolicy["tcp_retry_events"].(*schema.Set); ok && vTcpRetryEvents.Len() > 0 {
			httpRetryPolicy.TcpRetryEvents = flex.ExpandStringyValueSet[awstypes.TcpRetryPolicyEvent](vTcpRetryEvents)
		}

		httpRoute.RetryPolicy = httpRetryPolicy
	}

	if vHttpTimeout, ok := mHttpRoute[names.AttrTimeout].([]interface{}); ok {
		httpRoute.Timeout = expandHTTPTimeout(vHttpTimeout)
	}

	return httpRoute
}

func expandHTTPTimeout(vHttpTimeout []interface{}) *awstypes.HttpTimeout {
	if len(vHttpTimeout) == 0 || vHttpTimeout[0] == nil {
		return nil
	}

	httpTimeout := &awstypes.HttpTimeout{}

	mHttpTimeout := vHttpTimeout[0].(map[string]interface{})

	if vIdleTimeout, ok := mHttpTimeout["idle"].([]interface{}); ok {
		httpTimeout.Idle = expandDuration(vIdleTimeout)
	}

	if vPerRequestTimeout, ok := mHttpTimeout["per_request"].([]interface{}); ok {
		httpTimeout.PerRequest = expandDuration(vPerRequestTimeout)
	}

	return httpTimeout
}

func expandMeshSpec(vSpec []interface{}) *awstypes.MeshSpec {
	spec := &awstypes.MeshSpec{}

	if len(vSpec) == 0 || vSpec[0] == nil {
		// Empty Spec is allowed.
		return spec
	}
	mSpec := vSpec[0].(map[string]interface{})

	if vEgressFilter, ok := mSpec["egress_filter"].([]interface{}); ok && len(vEgressFilter) > 0 && vEgressFilter[0] != nil {
		mEgressFilter := vEgressFilter[0].(map[string]interface{})

<<<<<<< HEAD
		if vType, ok := mEgressFilter["type"].(string); ok && vType != "" {
			spec.EgressFilter = &awstypes.EgressFilter{
				Type: awstypes.EgressFilterType(vType),
=======
		if vType, ok := mEgressFilter[names.AttrType].(string); ok && vType != "" {
			spec.EgressFilter = &appmesh.EgressFilter{
				Type: aws.String(vType),
>>>>>>> a50735c3
			}
		}
	}

	if vServiceDiscovery, ok := mSpec["service_discovery"].([]interface{}); ok && len(vServiceDiscovery) > 0 && vServiceDiscovery[0] != nil {
		mServiceDiscovery := vServiceDiscovery[0].(map[string]interface{})

		if vIpPreference, ok := mServiceDiscovery["ip_preference"].(string); ok && vIpPreference != "" {
			spec.ServiceDiscovery = &awstypes.MeshServiceDiscovery{
				IpPreference: awstypes.IpPreference(vIpPreference),
			}
		}
	}

	return spec
}

func expandRouteSpec(vSpec []interface{}) *awstypes.RouteSpec {
	spec := &awstypes.RouteSpec{}

	if len(vSpec) == 0 || vSpec[0] == nil {
		// Empty Spec is allowed.
		return spec
	}
	mSpec := vSpec[0].(map[string]interface{})

	if vGrpcRoute, ok := mSpec["grpc_route"].([]interface{}); ok {
		spec.GrpcRoute = expandGRPCRoute(vGrpcRoute)
	}

	if vHttp2Route, ok := mSpec["http2_route"].([]interface{}); ok {
		spec.Http2Route = expandHTTPRoute(vHttp2Route)
	}

	if vHttpRoute, ok := mSpec["http_route"].([]interface{}); ok {
		spec.HttpRoute = expandHTTPRoute(vHttpRoute)
	}

<<<<<<< HEAD
	if vPriority, ok := mSpec["priority"].(int); ok && vPriority > 0 {
		spec.Priority = aws.Int32(int32(vPriority))
=======
	if vPriority, ok := mSpec[names.AttrPriority].(int); ok && vPriority > 0 {
		spec.Priority = aws.Int64(int64(vPriority))
>>>>>>> a50735c3
	}

	if vTcpRoute, ok := mSpec["tcp_route"].([]interface{}); ok {
		spec.TcpRoute = expandTCPRoute(vTcpRoute)
	}

	return spec
}

func expandTCPRoute(vTcpRoute []interface{}) *awstypes.TcpRoute {
	if len(vTcpRoute) == 0 || vTcpRoute[0] == nil {
		return nil
	}

	mTcpRoute := vTcpRoute[0].(map[string]interface{})

	tcpRoute := &awstypes.TcpRoute{}

	if vTcpRouteAction, ok := mTcpRoute[names.AttrAction].([]interface{}); ok && len(vTcpRouteAction) > 0 && vTcpRouteAction[0] != nil {
		mTcpRouteAction := vTcpRouteAction[0].(map[string]interface{})

		if vWeightedTargets, ok := mTcpRouteAction["weighted_target"].(*schema.Set); ok && vWeightedTargets.Len() > 0 {
			weightedTargets := []awstypes.WeightedTarget{}

			for _, vWeightedTarget := range vWeightedTargets.List() {
				weightedTarget := awstypes.WeightedTarget{}

				mWeightedTarget := vWeightedTarget.(map[string]interface{})

				if vVirtualNode, ok := mWeightedTarget["virtual_node"].(string); ok && vVirtualNode != "" {
					weightedTarget.VirtualNode = aws.String(vVirtualNode)
				}
<<<<<<< HEAD
				if vWeight, ok := mWeightedTarget["weight"].(int); ok {
					weightedTarget.Weight = int32(vWeight)
				}

				if vPort, ok := mWeightedTarget["port"].(int); ok && vPort > 0 {
					weightedTarget.Port = aws.Int32(int32(vPort))
=======
				if vWeight, ok := mWeightedTarget[names.AttrWeight].(int); ok {
					weightedTarget.Weight = aws.Int64(int64(vWeight))
				}

				if vPort, ok := mWeightedTarget[names.AttrPort].(int); ok && vPort > 0 {
					weightedTarget.Port = aws.Int64(int64(vPort))
>>>>>>> a50735c3
				}

				weightedTargets = append(weightedTargets, weightedTarget)
			}

			tcpRoute.Action = &awstypes.TcpRouteAction{
				WeightedTargets: weightedTargets,
			}
		}
	}

	if vTcpRouteMatch, ok := mTcpRoute["match"].([]interface{}); ok && len(vTcpRouteMatch) > 0 && vTcpRouteMatch[0] != nil {
		tcpRouteMatch := &awstypes.TcpRouteMatch{}

		mTcpRouteMatch := vTcpRouteMatch[0].(map[string]interface{})

<<<<<<< HEAD
		if vPort, ok := mTcpRouteMatch["port"].(int); ok && vPort > 0 {
			tcpRouteMatch.Port = aws.Int32(int32(vPort))
=======
		if vPort, ok := mTcpRouteMatch[names.AttrPort].(int); ok && vPort > 0 {
			tcpRouteMatch.Port = aws.Int64(int64(vPort))
>>>>>>> a50735c3
		}
		tcpRoute.Match = tcpRouteMatch
	}

	if vTcpTimeout, ok := mTcpRoute[names.AttrTimeout].([]interface{}); ok {
		tcpRoute.Timeout = expandTCPTimeout(vTcpTimeout)
	}

	return tcpRoute
}

func expandTCPTimeout(vTcpTimeout []interface{}) *awstypes.TcpTimeout {
	if len(vTcpTimeout) == 0 || vTcpTimeout[0] == nil {
		return nil
	}

	tcpTimeout := &awstypes.TcpTimeout{}

	mTcpTimeout := vTcpTimeout[0].(map[string]interface{})

	if vIdleTimeout, ok := mTcpTimeout["idle"].([]interface{}); ok {
		tcpTimeout.Idle = expandDuration(vIdleTimeout)
	}

	return tcpTimeout
}

func expandVirtualNodeSpec(vSpec []interface{}) *awstypes.VirtualNodeSpec {
	spec := &awstypes.VirtualNodeSpec{}

	if len(vSpec) == 0 || vSpec[0] == nil {
		// Empty Spec is allowed.
		return spec
	}
	mSpec := vSpec[0].(map[string]interface{})

	if vBackends, ok := mSpec["backend"].(*schema.Set); ok && vBackends.Len() > 0 {
		backends := []awstypes.Backend{}

		for _, vBackend := range vBackends.List() {
			backend := &awstypes.BackendMemberVirtualService{}
			mBackend := vBackend.(map[string]interface{})

			if vVirtualService, ok := mBackend["virtual_service"].([]interface{}); ok && len(vVirtualService) > 0 && vVirtualService[0] != nil {
				virtualService := awstypes.VirtualServiceBackend{}

				mVirtualService := vVirtualService[0].(map[string]interface{})

				if vVirtualServiceName, ok := mVirtualService["virtual_service_name"].(string); ok {
					virtualService.VirtualServiceName = aws.String(vVirtualServiceName)
				}

				if vClientPolicy, ok := mVirtualService["client_policy"].([]interface{}); ok {
					virtualService.ClientPolicy = expandClientPolicy(vClientPolicy)
				}

				backend.Value = virtualService
				backends = append(backends, backend)
			}
		}

		spec.Backends = backends
	}

	if vBackendDefaults, ok := mSpec["backend_defaults"].([]interface{}); ok && len(vBackendDefaults) > 0 && vBackendDefaults[0] != nil {
		backendDefaults := &awstypes.BackendDefaults{}

		mBackendDefaults := vBackendDefaults[0].(map[string]interface{})

		if vClientPolicy, ok := mBackendDefaults["client_policy"].([]interface{}); ok {
			backendDefaults.ClientPolicy = expandClientPolicy(vClientPolicy)
		}

		spec.BackendDefaults = backendDefaults
	}

	if vListeners, ok := mSpec["listener"].([]interface{}); ok && len(vListeners) > 0 && vListeners[0] != nil {
		listeners := []awstypes.Listener{}

		for _, vListener := range vListeners {
			listener := awstypes.Listener{}

			mListener := vListener.(map[string]interface{})

			if vConnectionPool, ok := mListener["connection_pool"].([]interface{}); ok && len(vConnectionPool) > 0 && vConnectionPool[0] != nil {
				mConnectionPool := vConnectionPool[0].(map[string]interface{})

				if vGrpcConnectionPool, ok := mConnectionPool["grpc"].([]interface{}); ok && len(vGrpcConnectionPool) > 0 && vGrpcConnectionPool[0] != nil {
					connectionPool := &awstypes.VirtualNodeConnectionPoolMemberGrpc{}

					mGrpcConnectionPool := vGrpcConnectionPool[0].(map[string]interface{})

					grpcConnectionPool := awstypes.VirtualNodeGrpcConnectionPool{}

					if vMaxRequests, ok := mGrpcConnectionPool["max_requests"].(int); ok && vMaxRequests > 0 {
						grpcConnectionPool.MaxRequests = aws.Int32(int32(vMaxRequests))
					}

					connectionPool.Value = grpcConnectionPool
					listener.ConnectionPool = connectionPool
				}

				if vHttpConnectionPool, ok := mConnectionPool["http"].([]interface{}); ok && len(vHttpConnectionPool) > 0 && vHttpConnectionPool[0] != nil {
					connectionPool := &awstypes.VirtualNodeConnectionPoolMemberHttp{}

					mHttpConnectionPool := vHttpConnectionPool[0].(map[string]interface{})

					httpConnectionPool := awstypes.VirtualNodeHttpConnectionPool{}

					if vMaxConnections, ok := mHttpConnectionPool["max_connections"].(int); ok && vMaxConnections > 0 {
						httpConnectionPool.MaxConnections = aws.Int32(int32(vMaxConnections))
					}
					if vMaxPendingRequests, ok := mHttpConnectionPool["max_pending_requests"].(int); ok && vMaxPendingRequests > 0 {
						httpConnectionPool.MaxPendingRequests = aws.Int32(int32(vMaxPendingRequests))
					}

					connectionPool.Value = httpConnectionPool
					listener.ConnectionPool = connectionPool
				}

				if vHttp2ConnectionPool, ok := mConnectionPool["http2"].([]interface{}); ok && len(vHttp2ConnectionPool) > 0 && vHttp2ConnectionPool[0] != nil {
					connectionPool := &awstypes.VirtualNodeConnectionPoolMemberHttp2{}

					mHttp2ConnectionPool := vHttp2ConnectionPool[0].(map[string]interface{})

					http2ConnectionPool := awstypes.VirtualNodeHttp2ConnectionPool{}

					if vMaxRequests, ok := mHttp2ConnectionPool["max_requests"].(int); ok && vMaxRequests > 0 {
						http2ConnectionPool.MaxRequests = aws.Int32(int32(vMaxRequests))
					}

					connectionPool.Value = http2ConnectionPool
					listener.ConnectionPool = connectionPool
				}

				if vTcpConnectionPool, ok := mConnectionPool["tcp"].([]interface{}); ok && len(vTcpConnectionPool) > 0 && vTcpConnectionPool[0] != nil {
					connectionPool := &awstypes.VirtualNodeConnectionPoolMemberTcp{}

					mTcpConnectionPool := vTcpConnectionPool[0].(map[string]interface{})

					tcpConnectionPool := awstypes.VirtualNodeTcpConnectionPool{}

					if vMaxConnections, ok := mTcpConnectionPool["max_connections"].(int); ok && vMaxConnections > 0 {
						tcpConnectionPool.MaxConnections = aws.Int32(int32(vMaxConnections))
					}

					connectionPool.Value = tcpConnectionPool
					listener.ConnectionPool = connectionPool
				}
			}

<<<<<<< HEAD
			if vHealthCheck, ok := mListener["health_check"].([]interface{}); ok && len(vHealthCheck) > 0 && vHealthCheck[0] != nil {
				healthCheck := &awstypes.HealthCheckPolicy{}
=======
			if vHealthCheck, ok := mListener[names.AttrHealthCheck].([]interface{}); ok && len(vHealthCheck) > 0 && vHealthCheck[0] != nil {
				healthCheck := &appmesh.HealthCheckPolicy{}
>>>>>>> a50735c3

				mHealthCheck := vHealthCheck[0].(map[string]interface{})

				if vHealthyThreshold, ok := mHealthCheck["healthy_threshold"].(int); ok && vHealthyThreshold > 0 {
					healthCheck.HealthyThreshold = aws.Int32(int32(vHealthyThreshold))
				}
				if vIntervalMillis, ok := mHealthCheck["interval_millis"].(int); ok && vIntervalMillis > 0 {
					healthCheck.IntervalMillis = aws.Int64(int64(vIntervalMillis))
				}
				if vPath, ok := mHealthCheck[names.AttrPath].(string); ok && vPath != "" {
					healthCheck.Path = aws.String(vPath)
				}
<<<<<<< HEAD
				if vPort, ok := mHealthCheck["port"].(int); ok && vPort > 0 {
					healthCheck.Port = aws.Int32(int32(vPort))
				}
				if vProtocol, ok := mHealthCheck["protocol"].(string); ok && vProtocol != "" {
					healthCheck.Protocol = awstypes.PortProtocol(vProtocol)
=======
				if vPort, ok := mHealthCheck[names.AttrPort].(int); ok && vPort > 0 {
					healthCheck.Port = aws.Int64(int64(vPort))
				}
				if vProtocol, ok := mHealthCheck[names.AttrProtocol].(string); ok && vProtocol != "" {
					healthCheck.Protocol = aws.String(vProtocol)
>>>>>>> a50735c3
				}
				if vTimeoutMillis, ok := mHealthCheck["timeout_millis"].(int); ok && vTimeoutMillis > 0 {
					healthCheck.TimeoutMillis = aws.Int64(int64(vTimeoutMillis))
				}
				if vUnhealthyThreshold, ok := mHealthCheck["unhealthy_threshold"].(int); ok && vUnhealthyThreshold > 0 {
					healthCheck.UnhealthyThreshold = aws.Int32(int32(vUnhealthyThreshold))
				}

				listener.HealthCheck = healthCheck
			}

			if vOutlierDetection, ok := mListener["outlier_detection"].([]interface{}); ok && len(vOutlierDetection) > 0 && vOutlierDetection[0] != nil {
				outlierDetection := &awstypes.OutlierDetection{}

				mOutlierDetection := vOutlierDetection[0].(map[string]interface{})

				if vMaxEjectionPercent, ok := mOutlierDetection["max_ejection_percent"].(int); ok && vMaxEjectionPercent > 0 {
					outlierDetection.MaxEjectionPercent = aws.Int32(int32(vMaxEjectionPercent))
				}
				if vMaxServerErrors, ok := mOutlierDetection["max_server_errors"].(int); ok && vMaxServerErrors > 0 {
					outlierDetection.MaxServerErrors = aws.Int64(int64(vMaxServerErrors))
				}

				if vBaseEjectionDuration, ok := mOutlierDetection["base_ejection_duration"].([]interface{}); ok {
					outlierDetection.BaseEjectionDuration = expandDuration(vBaseEjectionDuration)
				}

				if vInterval, ok := mOutlierDetection[names.AttrInterval].([]interface{}); ok {
					outlierDetection.Interval = expandDuration(vInterval)
				}

				listener.OutlierDetection = outlierDetection
			}

			if vPortMapping, ok := mListener["port_mapping"].([]interface{}); ok && len(vPortMapping) > 0 && vPortMapping[0] != nil {
				portMapping := &awstypes.PortMapping{}

				mPortMapping := vPortMapping[0].(map[string]interface{})

<<<<<<< HEAD
				if vPort, ok := mPortMapping["port"].(int); ok && vPort > 0 {
					portMapping.Port = aws.Int32(int32(vPort))
				}
				if vProtocol, ok := mPortMapping["protocol"].(string); ok && vProtocol != "" {
					portMapping.Protocol = awstypes.PortProtocol(vProtocol)
=======
				if vPort, ok := mPortMapping[names.AttrPort].(int); ok && vPort > 0 {
					portMapping.Port = aws.Int64(int64(vPort))
				}
				if vProtocol, ok := mPortMapping[names.AttrProtocol].(string); ok && vProtocol != "" {
					portMapping.Protocol = aws.String(vProtocol)
>>>>>>> a50735c3
				}

				listener.PortMapping = portMapping
			}

			if vTimeout, ok := mListener[names.AttrTimeout].([]interface{}); ok && len(vTimeout) > 0 && vTimeout[0] != nil {
				mTimeout := vTimeout[0].(map[string]interface{})

				if vGrpcTimeout, ok := mTimeout["grpc"].([]interface{}); ok {
					listener.Timeout = &awstypes.ListenerTimeoutMemberGrpc{Value: *expandGRPCTimeout(vGrpcTimeout)}
				}

				if vHttpTimeout, ok := mTimeout["http"].([]interface{}); ok {
					listener.Timeout = &awstypes.ListenerTimeoutMemberHttp{Value: *expandHTTPTimeout(vHttpTimeout)}
				}

				if vHttp2Timeout, ok := mTimeout["http2"].([]interface{}); ok {
					listener.Timeout = &awstypes.ListenerTimeoutMemberHttp2{Value: *expandHTTPTimeout(vHttp2Timeout)}
				}

				if vTcpTimeout, ok := mTimeout["tcp"].([]interface{}); ok {
					listener.Timeout = &awstypes.ListenerTimeoutMemberTcp{Value: *expandTCPTimeout(vTcpTimeout)}
				}
			}

			if vTls, ok := mListener["tls"].([]interface{}); ok && len(vTls) > 0 && vTls[0] != nil {
				tls := &awstypes.ListenerTls{}

				mTls := vTls[0].(map[string]interface{})

<<<<<<< HEAD
				if vMode, ok := mTls["mode"].(string); ok && vMode != "" {
					tls.Mode = awstypes.ListenerTlsMode(vMode)
				}

				if vCertificate, ok := mTls["certificate"].([]interface{}); ok && len(vCertificate) > 0 && vCertificate[0] != nil {
=======
				if vMode, ok := mTls[names.AttrMode].(string); ok && vMode != "" {
					tls.Mode = aws.String(vMode)
				}

				if vCertificate, ok := mTls[names.AttrCertificate].([]interface{}); ok && len(vCertificate) > 0 && vCertificate[0] != nil {
					certificate := &appmesh.ListenerTlsCertificate{}

>>>>>>> a50735c3
					mCertificate := vCertificate[0].(map[string]interface{})

					if vAcm, ok := mCertificate["acm"].([]interface{}); ok && len(vAcm) > 0 && vAcm[0] != nil {
						certificate := &awstypes.ListenerTlsCertificateMemberAcm{}
						acm := awstypes.ListenerTlsAcmCertificate{}

						mAcm := vAcm[0].(map[string]interface{})

						if vCertificateArn, ok := mAcm[names.AttrCertificateARN].(string); ok && vCertificateArn != "" {
							acm.CertificateArn = aws.String(vCertificateArn)
						}

						certificate.Value = acm
						tls.Certificate = certificate
					}

					if vFile, ok := mCertificate["file"].([]interface{}); ok && len(vFile) > 0 && vFile[0] != nil {
						certificate := &awstypes.ListenerTlsCertificateMemberFile{}

						file := awstypes.ListenerTlsFileCertificate{}

						mFile := vFile[0].(map[string]interface{})

						if vCertificateChain, ok := mFile[names.AttrCertificateChain].(string); ok && vCertificateChain != "" {
							file.CertificateChain = aws.String(vCertificateChain)
						}
						if vPrivateKey, ok := mFile[names.AttrPrivateKey].(string); ok && vPrivateKey != "" {
							file.PrivateKey = aws.String(vPrivateKey)
						}

						certificate.Value = file
						tls.Certificate = certificate
					}

					if vSds, ok := mCertificate["sds"].([]interface{}); ok && len(vSds) > 0 && vSds[0] != nil {
						certificate := &awstypes.ListenerTlsCertificateMemberSds{}

						sds := awstypes.ListenerTlsSdsCertificate{}

						mSds := vSds[0].(map[string]interface{})

						if vSecretName, ok := mSds["secret_name"].(string); ok && vSecretName != "" {
							sds.SecretName = aws.String(vSecretName)
						}

						certificate.Value = sds
						tls.Certificate = certificate
					}
				}

				if vValidation, ok := mTls["validation"].([]interface{}); ok && len(vValidation) > 0 && vValidation[0] != nil {
					validation := &awstypes.ListenerTlsValidationContext{}

					mValidation := vValidation[0].(map[string]interface{})

					if vSubjectAlternativeNames, ok := mValidation["subject_alternative_names"].([]interface{}); ok && len(vSubjectAlternativeNames) > 0 && vSubjectAlternativeNames[0] != nil {
						subjectAlternativeNames := &awstypes.SubjectAlternativeNames{}

						mSubjectAlternativeNames := vSubjectAlternativeNames[0].(map[string]interface{})

						if vMatch, ok := mSubjectAlternativeNames["match"].([]interface{}); ok && len(vMatch) > 0 && vMatch[0] != nil {
							match := &awstypes.SubjectAlternativeNameMatchers{}

							mMatch := vMatch[0].(map[string]interface{})

							if vExact, ok := mMatch["exact"].(*schema.Set); ok && vExact.Len() > 0 {
								match.Exact = flex.ExpandStringValueSet(vExact)
							}

							subjectAlternativeNames.Match = match
						}

						validation.SubjectAlternativeNames = subjectAlternativeNames
					}

					if vTrust, ok := mValidation["trust"].([]interface{}); ok && len(vTrust) > 0 && vTrust[0] != nil {
						mTrust := vTrust[0].(map[string]interface{})

						if vFile, ok := mTrust["file"].([]interface{}); ok && len(vFile) > 0 && vFile[0] != nil {
							trust := &awstypes.ListenerTlsValidationContextTrustMemberFile{}

							file := awstypes.TlsValidationContextFileTrust{}

							mFile := vFile[0].(map[string]interface{})

							if vCertificateChain, ok := mFile[names.AttrCertificateChain].(string); ok && vCertificateChain != "" {
								file.CertificateChain = aws.String(vCertificateChain)
							}

							trust.Value = file
							validation.Trust = trust
						}

						if vSds, ok := mTrust["sds"].([]interface{}); ok && len(vSds) > 0 && vSds[0] != nil {
							trust := &awstypes.ListenerTlsValidationContextTrustMemberSds{}

							sds := awstypes.TlsValidationContextSdsTrust{}

							mSds := vSds[0].(map[string]interface{})

							if vSecretName, ok := mSds["secret_name"].(string); ok && vSecretName != "" {
								sds.SecretName = aws.String(vSecretName)
							}

							trust.Value = sds
							validation.Trust = trust
						}
					}

					tls.Validation = validation
				}

				listener.Tls = tls
			}

			listeners = append(listeners, listener)
		}

		spec.Listeners = listeners
	}

	if vLogging, ok := mSpec["logging"].([]interface{}); ok && len(vLogging) > 0 && vLogging[0] != nil {
		logging := &awstypes.Logging{}

		mLogging := vLogging[0].(map[string]interface{})

		if vAccessLog, ok := mLogging["access_log"].([]interface{}); ok && len(vAccessLog) > 0 && vAccessLog[0] != nil {
			mAccessLog := vAccessLog[0].(map[string]interface{})

			if vFile, ok := mAccessLog["file"].([]interface{}); ok && len(vFile) > 0 && vFile[0] != nil {
				accessLog := &awstypes.AccessLogMemberFile{}

				file := awstypes.FileAccessLog{}

				mFile := vFile[0].(map[string]interface{})

<<<<<<< HEAD
				if vFormat, ok := mFile["format"].([]interface{}); ok && len(vFormat) > 0 && vFormat[0] != nil {
					mFormat := vFormat[0].(map[string]interface{})

					if vJsonFormatRefs, ok := mFormat["json"].([]interface{}); ok && len(vJsonFormatRefs) > 0 {
						format := &awstypes.LoggingFormatMemberJson{}
						jsonFormatRefs := []awstypes.JsonFormatRef{}
						for _, vJsonFormatRef := range vJsonFormatRefs {
							mJsonFormatRef := awstypes.JsonFormatRef{
								Key:   aws.String(vJsonFormatRef.(map[string]interface{})["key"].(string)),
								Value: aws.String(vJsonFormatRef.(map[string]interface{})["value"].(string)),
=======
				if vFormat, ok := mFile[names.AttrFormat].([]interface{}); ok && len(vFormat) > 0 && vFormat[0] != nil {
					format := &appmesh.LoggingFormat{}

					mFormat := vFormat[0].(map[string]interface{})

					if vJsonFormatRefs, ok := mFormat[names.AttrJSON].([]interface{}); ok && len(vJsonFormatRefs) > 0 {
						jsonFormatRefs := []*appmesh.JsonFormatRef{}
						for _, vJsonFormatRef := range vJsonFormatRefs {
							mJsonFormatRef := &appmesh.JsonFormatRef{
								Key:   aws.String(vJsonFormatRef.(map[string]interface{})[names.AttrKey].(string)),
								Value: aws.String(vJsonFormatRef.(map[string]interface{})[names.AttrValue].(string)),
>>>>>>> a50735c3
							}
							jsonFormatRefs = append(jsonFormatRefs, mJsonFormatRef)
						}
						format.Value = jsonFormatRefs
						file.Format = format
					}

					if vText, ok := mFormat["text"].(string); ok && vText != "" {
						format := &awstypes.LoggingFormatMemberText{}
						format.Value = vText
						file.Format = format
					}

					logging.AccessLog = accessLog
				}

				if vPath, ok := mFile[names.AttrPath].(string); ok && vPath != "" {
					file.Path = aws.String(vPath)
				}

				accessLog.Value = file
				logging.AccessLog = accessLog
			}
		}

		spec.Logging = logging
	}

	if vServiceDiscovery, ok := mSpec["service_discovery"].([]interface{}); ok && len(vServiceDiscovery) > 0 && vServiceDiscovery[0] != nil {
		mServiceDiscovery := vServiceDiscovery[0].(map[string]interface{})

		if vAwsCloudMap, ok := mServiceDiscovery["aws_cloud_map"].([]interface{}); ok && len(vAwsCloudMap) > 0 && vAwsCloudMap[0] != nil {
			serviceDiscovery := &awstypes.ServiceDiscoveryMemberAwsCloudMap{}

			awsCloudMap := awstypes.AwsCloudMapServiceDiscovery{}

			mAwsCloudMap := vAwsCloudMap[0].(map[string]interface{})

<<<<<<< HEAD
			if vAttributes, ok := mAwsCloudMap["attributes"].(map[string]interface{}); ok && len(vAttributes) > 0 {
				attributes := []awstypes.AwsCloudMapInstanceAttribute{}
=======
			if vAttributes, ok := mAwsCloudMap[names.AttrAttributes].(map[string]interface{}); ok && len(vAttributes) > 0 {
				attributes := []*appmesh.AwsCloudMapInstanceAttribute{}
>>>>>>> a50735c3

				for k, v := range vAttributes {
					attributes = append(attributes, awstypes.AwsCloudMapInstanceAttribute{
						Key:   aws.String(k),
						Value: aws.String(v.(string)),
					})
				}

				awsCloudMap.Attributes = attributes
			}
			if vNamespaceName, ok := mAwsCloudMap["namespace_name"].(string); ok && vNamespaceName != "" {
				awsCloudMap.NamespaceName = aws.String(vNamespaceName)
			}
			if vServiceName, ok := mAwsCloudMap[names.AttrServiceName].(string); ok && vServiceName != "" {
				awsCloudMap.ServiceName = aws.String(vServiceName)
			}

			serviceDiscovery.Value = awsCloudMap
			spec.ServiceDiscovery = serviceDiscovery
		}

		if vDns, ok := mServiceDiscovery["dns"].([]interface{}); ok && len(vDns) > 0 && vDns[0] != nil {
			serviceDiscovery := &awstypes.ServiceDiscoveryMemberDns{}

			dns := awstypes.DnsServiceDiscovery{}

			mDns := vDns[0].(map[string]interface{})

			if vHostname, ok := mDns["hostname"].(string); ok && vHostname != "" {
				dns.Hostname = aws.String(vHostname)
			}

			if vIPPreference, ok := mDns["ip_preference"].(string); ok && vIPPreference != "" {
				dns.IpPreference = awstypes.IpPreference(vIPPreference)
			}

			if vResponseType, ok := mDns["response_type"].(string); ok && vResponseType != "" {
				dns.ResponseType = awstypes.DnsResponseType(vResponseType)
			}

			serviceDiscovery.Value = dns
			spec.ServiceDiscovery = serviceDiscovery
		}
	}

	return spec
}

func expandVirtualRouterSpec(vSpec []interface{}) *awstypes.VirtualRouterSpec {
	spec := &awstypes.VirtualRouterSpec{}

	if len(vSpec) == 0 || vSpec[0] == nil {
		// Empty Spec is allowed.
		return spec
	}
	mSpec := vSpec[0].(map[string]interface{})

	if vListeners, ok := mSpec["listener"].([]interface{}); ok && len(vListeners) > 0 && vListeners[0] != nil {
		listeners := []awstypes.VirtualRouterListener{}

		for _, vListener := range vListeners {
			listener := awstypes.VirtualRouterListener{}

			mListener := vListener.(map[string]interface{})

			if vPortMapping, ok := mListener["port_mapping"].([]interface{}); ok && len(vPortMapping) > 0 && vPortMapping[0] != nil {
				mPortMapping := vPortMapping[0].(map[string]interface{})

				listener.PortMapping = &awstypes.PortMapping{}

<<<<<<< HEAD
				if vPort, ok := mPortMapping["port"].(int); ok && vPort > 0 {
					listener.PortMapping.Port = aws.Int32(int32(vPort))
				}
				if vProtocol, ok := mPortMapping["protocol"].(string); ok && vProtocol != "" {
					listener.PortMapping.Protocol = awstypes.PortProtocol(vProtocol)
=======
				if vPort, ok := mPortMapping[names.AttrPort].(int); ok && vPort > 0 {
					listener.PortMapping.Port = aws.Int64(int64(vPort))
				}
				if vProtocol, ok := mPortMapping[names.AttrProtocol].(string); ok && vProtocol != "" {
					listener.PortMapping.Protocol = aws.String(vProtocol)
>>>>>>> a50735c3
				}
			}
			listeners = append(listeners, listener)
		}
		spec.Listeners = listeners
	}

	return spec
}

func expandVirtualServiceSpec(vSpec []interface{}) *awstypes.VirtualServiceSpec {
	spec := &awstypes.VirtualServiceSpec{}

	if len(vSpec) == 0 || vSpec[0] == nil {
		// Empty Spec is allowed.
		return spec
	}
	mSpec := vSpec[0].(map[string]interface{})

	if vProvider, ok := mSpec["provider"].([]interface{}); ok && len(vProvider) > 0 && vProvider[0] != nil {
		mProvider := vProvider[0].(map[string]interface{})

		if vVirtualNode, ok := mProvider["virtual_node"].([]interface{}); ok && len(vVirtualNode) > 0 && vVirtualNode[0] != nil {
			provider := &awstypes.VirtualServiceProviderMemberVirtualNode{}
			mVirtualNode := vVirtualNode[0].(map[string]interface{})

			if vVirtualNodeName, ok := mVirtualNode["virtual_node_name"].(string); ok && vVirtualNodeName != "" {
				provider.Value = awstypes.VirtualNodeServiceProvider{
					VirtualNodeName: aws.String(vVirtualNodeName),
				}
			}

			spec.Provider = provider
		}

		if vVirtualRouter, ok := mProvider["virtual_router"].([]interface{}); ok && len(vVirtualRouter) > 0 && vVirtualRouter[0] != nil {
			provider := &awstypes.VirtualServiceProviderMemberVirtualRouter{}
			mVirtualRouter := vVirtualRouter[0].(map[string]interface{})

			if vVirtualRouterName, ok := mVirtualRouter["virtual_router_name"].(string); ok && vVirtualRouterName != "" {
				provider.Value = awstypes.VirtualRouterServiceProvider{
					VirtualRouterName: aws.String(vVirtualRouterName),
				}
			}

			spec.Provider = provider
		}
	}

	return spec
}

func flattenClientPolicy(clientPolicy *awstypes.ClientPolicy) []interface{} {
	if clientPolicy == nil {
		return []interface{}{}
	}

	mClientPolicy := map[string]interface{}{}

	if tls := clientPolicy.Tls; tls != nil {
		mTls := map[string]interface{}{
			"enforce": aws.ToBool(tls.Enforce),
			"ports":   flex.FlattenInt32ValueSet(tls.Ports),
		}

		if certificate := tls.Certificate; certificate != nil {
			mCertificate := map[string]interface{}{}

			switch v := certificate.(type) {
			case *awstypes.ClientTlsCertificateMemberFile:
				mFile := map[string]interface{}{
<<<<<<< HEAD
					"certificate_chain": aws.ToString(v.Value.CertificateChain),
					"private_key":       aws.ToString(v.Value.PrivateKey),
=======
					names.AttrCertificateChain: aws.StringValue(file.CertificateChain),
					names.AttrPrivateKey:       aws.StringValue(file.PrivateKey),
>>>>>>> a50735c3
				}

				mCertificate["file"] = []interface{}{mFile}
			case *awstypes.ClientTlsCertificateMemberSds:
				mSds := map[string]interface{}{
					"secret_name": aws.ToString(v.Value.SecretName),
				}

				mCertificate["sds"] = []interface{}{mSds}
			}

			mTls[names.AttrCertificate] = []interface{}{mCertificate}
		}

		if validation := tls.Validation; validation != nil {
			mValidation := map[string]interface{}{}

			if subjectAlternativeNames := validation.SubjectAlternativeNames; subjectAlternativeNames != nil {
				mSubjectAlternativeNames := map[string]interface{}{}

				if match := subjectAlternativeNames.Match; match != nil {
					mMatch := map[string]interface{}{
						"exact": flex.FlattenStringValueSet(match.Exact),
					}

					mSubjectAlternativeNames["match"] = []interface{}{mMatch}
				}

				mValidation["subject_alternative_names"] = []interface{}{mSubjectAlternativeNames}
			}

			if trust := validation.Trust; trust != nil {
				mTrust := map[string]interface{}{}

				switch v := trust.(type) {
				case *awstypes.TlsValidationContextTrustMemberAcm:
					mAcm := map[string]interface{}{
						"certificate_authority_arns": flex.FlattenStringValueSet(v.Value.CertificateAuthorityArns),
					}

					mTrust["acm"] = []interface{}{mAcm}
				case *awstypes.TlsValidationContextTrustMemberFile:
					mFile := map[string]interface{}{
<<<<<<< HEAD
						"certificate_chain": aws.ToString(v.Value.CertificateChain),
=======
						names.AttrCertificateChain: aws.StringValue(file.CertificateChain),
>>>>>>> a50735c3
					}

					mTrust["file"] = []interface{}{mFile}
				case *awstypes.TlsValidationContextTrustMemberSds:
					mSds := map[string]interface{}{
						"secret_name": aws.ToString(v.Value.SecretName),
					}

					mTrust["sds"] = []interface{}{mSds}
				}

				mValidation["trust"] = []interface{}{mTrust}
			}

			mTls["validation"] = []interface{}{mValidation}
		}

		mClientPolicy["tls"] = []interface{}{mTls}
	}

	return []interface{}{mClientPolicy}
}

func flattenDuration(duration *awstypes.Duration) []interface{} {
	if duration == nil {
		return []interface{}{}
	}

	mDuration := map[string]interface{}{
<<<<<<< HEAD
		"unit":  string(duration.Unit),
		"value": int(aws.ToInt64(duration.Value)),
=======
		names.AttrUnit:  aws.StringValue(duration.Unit),
		names.AttrValue: int(aws.Int64Value(duration.Value)),
>>>>>>> a50735c3
	}

	return []interface{}{mDuration}
}

func flattenGRPCRoute(grpcRoute *awstypes.GrpcRoute) []interface{} {
	if grpcRoute == nil {
		return []interface{}{}
	}

	mGrpcRoute := map[string]interface{}{}

	if action := grpcRoute.Action; action != nil {
		if weightedTargets := action.WeightedTargets; weightedTargets != nil {
			vWeightedTargets := []interface{}{}

			for _, weightedTarget := range weightedTargets {
				mWeightedTarget := map[string]interface{}{
<<<<<<< HEAD
					"virtual_node": aws.ToString(weightedTarget.VirtualNode),
					"weight":       int(weightedTarget.Weight),
					"port":         int(aws.ToInt32(weightedTarget.Port)),
=======
					"virtual_node":   aws.StringValue(weightedTarget.VirtualNode),
					names.AttrWeight: int(aws.Int64Value(weightedTarget.Weight)),
					names.AttrPort:   int(aws.Int64Value(weightedTarget.Port)),
>>>>>>> a50735c3
				}

				vWeightedTargets = append(vWeightedTargets, mWeightedTarget)
			}

			mGrpcRoute[names.AttrAction] = []interface{}{
				map[string]interface{}{
					"weighted_target": vWeightedTargets,
				},
			}
		}
	}

	if grpcRouteMatch := grpcRoute.Match; grpcRouteMatch != nil {
		vGrpcRouteMetadatas := []interface{}{}

		for _, grpcRouteMetadata := range grpcRouteMatch.Metadata {
			mGrpcRouteMetadata := map[string]interface{}{
<<<<<<< HEAD
				"invert": aws.ToBool(grpcRouteMetadata.Invert),
				"name":   aws.ToString(grpcRouteMetadata.Name),
			}

			mMatch := map[string]interface{}{}
=======
				"invert":       aws.BoolValue(grpcRouteMetadata.Invert),
				names.AttrName: aws.StringValue(grpcRouteMetadata.Name),
			}

			if match := grpcRouteMetadata.Match; match != nil {
				mMatch := map[string]interface{}{
					"exact":          aws.StringValue(match.Exact),
					names.AttrPrefix: aws.StringValue(match.Prefix),
					"regex":          aws.StringValue(match.Regex),
					"suffix":         aws.StringValue(match.Suffix),
				}

				if r := match.Range; r != nil {
					mRange := map[string]interface{}{
						"end":   int(aws.Int64Value(r.End)),
						"start": int(aws.Int64Value(r.Start)),
					}
>>>>>>> a50735c3

			switch v := grpcRouteMetadata.Match.(type) {
			case *awstypes.GrpcRouteMetadataMatchMethodMemberExact:
				mMatch["exact"] = v.Value
			case *awstypes.GrpcRouteMetadataMatchMethodMemberPrefix:
				mMatch["prefix"] = v.Value
			case *awstypes.GrpcRouteMetadataMatchMethodMemberRegex:
				mMatch["regex"] = v.Value
			case *awstypes.GrpcRouteMetadataMatchMethodMemberSuffix:
				mMatch["suffix"] = v.Value
			case *awstypes.GrpcRouteMetadataMatchMethodMemberRange:
				mRange := map[string]interface{}{
					"end":   int(aws.ToInt64(v.Value.End)),
					"start": int(aws.ToInt64(v.Value.Start)),
				}

				mMatch["range"] = []interface{}{mRange}
			}

			mGrpcRouteMetadata["match"] = []interface{}{mMatch}

			vGrpcRouteMetadatas = append(vGrpcRouteMetadatas, mGrpcRouteMetadata)
		}

		mGrpcRoute["match"] = []interface{}{
			map[string]interface{}{
<<<<<<< HEAD
				"metadata":     vGrpcRouteMetadatas,
				"method_name":  aws.ToString(grpcRouteMatch.MethodName),
				"service_name": aws.ToString(grpcRouteMatch.ServiceName),
				"port":         int(aws.ToInt32(grpcRouteMatch.Port)),
=======
				"metadata":            vGrpcRouteMetadatas,
				"method_name":         aws.StringValue(grpcRouteMatch.MethodName),
				names.AttrServiceName: aws.StringValue(grpcRouteMatch.ServiceName),
				names.AttrPort:        int(aws.Int64Value(grpcRouteMatch.Port)),
>>>>>>> a50735c3
			},
		}
	}

	if grpcRetryPolicy := grpcRoute.RetryPolicy; grpcRetryPolicy != nil {
		mGrpcRetryPolicy := map[string]interface{}{
			"grpc_retry_events": flex.FlattenStringyValueSet(grpcRetryPolicy.GrpcRetryEvents),
			"http_retry_events": flex.FlattenStringValueSet(grpcRetryPolicy.HttpRetryEvents),
			"max_retries":       int(aws.ToInt64(grpcRetryPolicy.MaxRetries)),
			"per_retry_timeout": flattenDuration(grpcRetryPolicy.PerRetryTimeout),
			"tcp_retry_events":  flex.FlattenStringyValueSet(grpcRetryPolicy.TcpRetryEvents),
		}

		mGrpcRoute["retry_policy"] = []interface{}{mGrpcRetryPolicy}
	}

	mGrpcRoute[names.AttrTimeout] = flattenGRPCTimeout(grpcRoute.Timeout)

	return []interface{}{mGrpcRoute}
}

func flattenGRPCTimeout(grpcTimeout *awstypes.GrpcTimeout) []interface{} {
	if grpcTimeout == nil {
		return []interface{}{}
	}

	mGrpcTimeout := map[string]interface{}{
		"idle":        flattenDuration(grpcTimeout.Idle),
		"per_request": flattenDuration(grpcTimeout.PerRequest),
	}

	return []interface{}{mGrpcTimeout}
}

func flattenHTTPRoute(httpRoute *awstypes.HttpRoute) []interface{} {
	if httpRoute == nil {
		return []interface{}{}
	}

	mHttpRoute := map[string]interface{}{}

	if action := httpRoute.Action; action != nil {
		if weightedTargets := action.WeightedTargets; weightedTargets != nil {
			vWeightedTargets := []interface{}{}

			for _, weightedTarget := range weightedTargets {
				mWeightedTarget := map[string]interface{}{
<<<<<<< HEAD
					"virtual_node": aws.ToString(weightedTarget.VirtualNode),
					"weight":       int(weightedTarget.Weight),
					"port":         int(aws.ToInt32(weightedTarget.Port)),
=======
					"virtual_node":   aws.StringValue(weightedTarget.VirtualNode),
					names.AttrWeight: int(aws.Int64Value(weightedTarget.Weight)),
					names.AttrPort:   int(aws.Int64Value(weightedTarget.Port)),
>>>>>>> a50735c3
				}

				vWeightedTargets = append(vWeightedTargets, mWeightedTarget)
			}

			mHttpRoute[names.AttrAction] = []interface{}{
				map[string]interface{}{
					"weighted_target": vWeightedTargets,
				},
			}
		}
	}

	if httpRouteMatch := httpRoute.Match; httpRouteMatch != nil {
		vHttpRouteHeaders := []interface{}{}

		for _, httpRouteHeader := range httpRouteMatch.Headers {
			mHttpRouteHeader := map[string]interface{}{
<<<<<<< HEAD
				"invert": aws.ToBool(httpRouteHeader.Invert),
				"name":   aws.ToString(httpRouteHeader.Name),
			}

			mMatch := map[string]interface{}{}
=======
				"invert":       aws.BoolValue(httpRouteHeader.Invert),
				names.AttrName: aws.StringValue(httpRouteHeader.Name),
			}

			if match := httpRouteHeader.Match; match != nil {
				mMatch := map[string]interface{}{
					"exact":          aws.StringValue(match.Exact),
					names.AttrPrefix: aws.StringValue(match.Prefix),
					"regex":          aws.StringValue(match.Regex),
					"suffix":         aws.StringValue(match.Suffix),
				}
>>>>>>> a50735c3

			if match := httpRouteHeader.Match; match != nil {
				switch v := httpRouteHeader.Match.(type) {
				case *awstypes.HeaderMatchMethodMemberExact:
					mMatch["exact"] = v.Value
				case *awstypes.HeaderMatchMethodMemberPrefix:
					mMatch["prefix"] = v.Value
				case *awstypes.HeaderMatchMethodMemberRegex:
					mMatch["regex"] = v.Value
				case *awstypes.HeaderMatchMethodMemberSuffix:
					mMatch["suffix"] = v.Value
				case *awstypes.HeaderMatchMethodMemberRange:
					mRange := map[string]interface{}{
						"end":   int(aws.ToInt64(v.Value.End)),
						"start": int(aws.ToInt64(v.Value.Start)),
					}
					mMatch["range"] = []interface{}{mRange}
				}
				mHttpRouteHeader["match"] = []interface{}{mMatch}
			}

			vHttpRouteHeaders = append(vHttpRouteHeaders, mHttpRouteHeader)
		}

		vHttpRoutePath := []interface{}{}

		if httpRoutePath := httpRouteMatch.Path; httpRoutePath != nil {
			mHttpRoutePath := map[string]interface{}{
				"exact": aws.ToString(httpRoutePath.Exact),
				"regex": aws.ToString(httpRoutePath.Regex),
			}

			vHttpRoutePath = []interface{}{mHttpRoutePath}
		}

		vHttpRouteQueryParameters := []interface{}{}

		for _, httpRouteQueryParameter := range httpRouteMatch.QueryParameters {
			mHttpRouteQueryParameter := map[string]interface{}{
<<<<<<< HEAD
				"name": aws.ToString(httpRouteQueryParameter.Name),
=======
				names.AttrName: aws.StringValue(httpRouteQueryParameter.Name),
>>>>>>> a50735c3
			}

			if match := httpRouteQueryParameter.Match; match != nil {
				mMatch := map[string]interface{}{
					"exact": aws.ToString(match.Exact),
				}

				mHttpRouteQueryParameter["match"] = []interface{}{mMatch}
			}

			vHttpRouteQueryParameters = append(vHttpRouteQueryParameters, mHttpRouteQueryParameter)
		}

		mHttpRoute["match"] = []interface{}{
			map[string]interface{}{
<<<<<<< HEAD
				"header":          vHttpRouteHeaders,
				"method":          string(httpRouteMatch.Method),
				"path":            vHttpRoutePath,
				"port":            int(aws.ToInt32(httpRouteMatch.Port)),
				"prefix":          aws.ToString(httpRouteMatch.Prefix),
=======
				names.AttrHeader:  vHttpRouteHeaders,
				"method":          aws.StringValue(httpRouteMatch.Method),
				names.AttrPath:    vHttpRoutePath,
				names.AttrPort:    int(aws.Int64Value(httpRouteMatch.Port)),
				names.AttrPrefix:  aws.StringValue(httpRouteMatch.Prefix),
>>>>>>> a50735c3
				"query_parameter": vHttpRouteQueryParameters,
				"scheme":          string(httpRouteMatch.Scheme),
			},
		}
	}

	if httpRetryPolicy := httpRoute.RetryPolicy; httpRetryPolicy != nil {
		mHttpRetryPolicy := map[string]interface{}{
			"http_retry_events": flex.FlattenStringValueSet(httpRetryPolicy.HttpRetryEvents),
			"max_retries":       int(aws.ToInt64(httpRetryPolicy.MaxRetries)),
			"per_retry_timeout": flattenDuration(httpRetryPolicy.PerRetryTimeout),
			"tcp_retry_events":  flex.FlattenStringyValueSet(httpRetryPolicy.TcpRetryEvents),
		}

		mHttpRoute["retry_policy"] = []interface{}{mHttpRetryPolicy}
	}

	mHttpRoute[names.AttrTimeout] = flattenHTTPTimeout(httpRoute.Timeout)

	return []interface{}{mHttpRoute}
}

func flattenHTTPTimeout(httpTimeout *awstypes.HttpTimeout) []interface{} {
	if httpTimeout == nil {
		return []interface{}{}
	}

	mHttpTimeout := map[string]interface{}{
		"idle":        flattenDuration(httpTimeout.Idle),
		"per_request": flattenDuration(httpTimeout.PerRequest),
	}

	return []interface{}{mHttpTimeout}
}

func flattenMeshSpec(spec *awstypes.MeshSpec) []interface{} {
	if spec == nil {
		return []interface{}{}
	}

	mSpec := map[string]interface{}{}

	if spec.EgressFilter != nil {
		mSpec["egress_filter"] = []interface{}{
			map[string]interface{}{
<<<<<<< HEAD
				"type": string(spec.EgressFilter.Type),
=======
				names.AttrType: aws.StringValue(spec.EgressFilter.Type),
>>>>>>> a50735c3
			},
		}
	}

	if spec.ServiceDiscovery != nil {
		mSpec["service_discovery"] = []interface{}{
			map[string]interface{}{
				"ip_preference": string(spec.ServiceDiscovery.IpPreference),
			},
		}
	}

	return []interface{}{mSpec}
}

func flattenRouteSpec(spec *awstypes.RouteSpec) []interface{} {
	if spec == nil {
		return []interface{}{}
	}

	mSpec := map[string]interface{}{
<<<<<<< HEAD
		"grpc_route":  flattenGRPCRoute(spec.GrpcRoute),
		"http2_route": flattenHTTPRoute(spec.Http2Route),
		"http_route":  flattenHTTPRoute(spec.HttpRoute),
		"priority":    int(aws.ToInt32(spec.Priority)),
		"tcp_route":   flattenTCPRoute(spec.TcpRoute),
=======
		"grpc_route":       flattenGRPCRoute(spec.GrpcRoute),
		"http2_route":      flattenHTTPRoute(spec.Http2Route),
		"http_route":       flattenHTTPRoute(spec.HttpRoute),
		names.AttrPriority: int(aws.Int64Value(spec.Priority)),
		"tcp_route":        flattenTCPRoute(spec.TcpRoute),
>>>>>>> a50735c3
	}

	return []interface{}{mSpec}
}

func flattenTCPRoute(tcpRoute *awstypes.TcpRoute) []interface{} {
	if tcpRoute == nil {
		return []interface{}{}
	}

	mTcpRoute := map[string]interface{}{}

	if action := tcpRoute.Action; action != nil {
		if weightedTargets := action.WeightedTargets; weightedTargets != nil {
			vWeightedTargets := []interface{}{}

			for _, weightedTarget := range weightedTargets {
				mWeightedTarget := map[string]interface{}{
<<<<<<< HEAD
					"virtual_node": aws.ToString(weightedTarget.VirtualNode),
					"weight":       int(weightedTarget.Weight),
					"port":         int(aws.ToInt32(weightedTarget.Port)),
=======
					"virtual_node":   aws.StringValue(weightedTarget.VirtualNode),
					names.AttrWeight: int(aws.Int64Value(weightedTarget.Weight)),
					names.AttrPort:   int(aws.Int64Value(weightedTarget.Port)),
>>>>>>> a50735c3
				}

				vWeightedTargets = append(vWeightedTargets, mWeightedTarget)
			}

			mTcpRoute[names.AttrAction] = []interface{}{
				map[string]interface{}{
					"weighted_target": vWeightedTargets,
				},
			}
		}
	}

	if tcpRouteMatch := tcpRoute.Match; tcpRouteMatch != nil {
		mTcpRoute["match"] = []interface{}{
			map[string]interface{}{
<<<<<<< HEAD
				"port": int(aws.ToInt32(tcpRouteMatch.Port)),
=======
				names.AttrPort: int(aws.Int64Value(tcpRouteMatch.Port)),
>>>>>>> a50735c3
			},
		}
	}

	mTcpRoute[names.AttrTimeout] = flattenTCPTimeout(tcpRoute.Timeout)

	return []interface{}{mTcpRoute}
}

func flattenTCPTimeout(tcpTimeout *awstypes.TcpTimeout) []interface{} {
	if tcpTimeout == nil {
		return []interface{}{}
	}

	mTcpTimeout := map[string]interface{}{
		"idle": flattenDuration(tcpTimeout.Idle),
	}

	return []interface{}{mTcpTimeout}
}

func flattenVirtualNodeSpec(spec *awstypes.VirtualNodeSpec) []interface{} {
	if spec == nil {
		return []interface{}{}
	}

	mSpec := map[string]interface{}{}

	if backends := spec.Backends; backends != nil {
		vBackends := []interface{}{}

		for _, backend := range backends {
			mBackend := map[string]interface{}{}

			switch v := backend.(type) {
			case *awstypes.BackendMemberVirtualService:
				mVirtualService := map[string]interface{}{
					"client_policy":        flattenClientPolicy(v.Value.ClientPolicy),
					"virtual_service_name": aws.ToString(v.Value.VirtualServiceName),
				}

				mBackend["virtual_service"] = []interface{}{mVirtualService}
			}

			vBackends = append(vBackends, mBackend)
		}

		mSpec["backend"] = vBackends
	}

	if backendDefaults := spec.BackendDefaults; backendDefaults != nil {
		mBackendDefaults := map[string]interface{}{
			"client_policy": flattenClientPolicy(backendDefaults.ClientPolicy),
		}

		mSpec["backend_defaults"] = []interface{}{mBackendDefaults}
	}

	if spec.Listeners != nil && len(spec.Listeners) > 0 {
		var mListeners []interface{}
		// Per schema definition, set at most 1 Listener
		for _, listener := range spec.Listeners {
			mListener := map[string]interface{}{}

			if connectionPool := listener.ConnectionPool; connectionPool != nil {
				mConnectionPool := map[string]interface{}{}

				switch v := connectionPool.(type) {
				case *awstypes.VirtualNodeConnectionPoolMemberGrpc:
					mGrpcConnectionPool := map[string]interface{}{
						"max_requests": int(aws.ToInt32(v.Value.MaxRequests)),
					}
					mConnectionPool["grpc"] = []interface{}{mGrpcConnectionPool}
				case *awstypes.VirtualNodeConnectionPoolMemberHttp:
					mHttpConnectionPool := map[string]interface{}{
						"max_connections":      int(aws.ToInt32(v.Value.MaxConnections)),
						"max_pending_requests": int(aws.ToInt32(v.Value.MaxPendingRequests)),
					}
					mConnectionPool["http"] = []interface{}{mHttpConnectionPool}
				case *awstypes.VirtualNodeConnectionPoolMemberHttp2:
					mHttp2ConnectionPool := map[string]interface{}{
						"max_requests": int(aws.ToInt32(v.Value.MaxRequests)),
					}
					mConnectionPool["http2"] = []interface{}{mHttp2ConnectionPool}
				case *awstypes.VirtualNodeConnectionPoolMemberTcp:
					mTcpConnectionPool := map[string]interface{}{
						"max_connections": int(aws.ToInt32(v.Value.MaxConnections)),
					}
					mConnectionPool["tcp"] = []interface{}{mTcpConnectionPool}
				}

				mListener["connection_pool"] = []interface{}{mConnectionPool}
			}

			if healthCheck := listener.HealthCheck; healthCheck != nil {
				mHealthCheck := map[string]interface{}{
<<<<<<< HEAD
					"healthy_threshold":   int(aws.ToInt32(healthCheck.HealthyThreshold)),
					"interval_millis":     int(aws.ToInt64(healthCheck.IntervalMillis)),
					"path":                aws.ToString(healthCheck.Path),
					"port":                int(aws.ToInt32(healthCheck.Port)),
					"protocol":            string(healthCheck.Protocol),
					"timeout_millis":      int(aws.ToInt64(healthCheck.TimeoutMillis)),
					"unhealthy_threshold": int(aws.ToInt32(healthCheck.UnhealthyThreshold)),
=======
					"healthy_threshold":   int(aws.Int64Value(healthCheck.HealthyThreshold)),
					"interval_millis":     int(aws.Int64Value(healthCheck.IntervalMillis)),
					names.AttrPath:        aws.StringValue(healthCheck.Path),
					names.AttrPort:        int(aws.Int64Value(healthCheck.Port)),
					names.AttrProtocol:    aws.StringValue(healthCheck.Protocol),
					"timeout_millis":      int(aws.Int64Value(healthCheck.TimeoutMillis)),
					"unhealthy_threshold": int(aws.Int64Value(healthCheck.UnhealthyThreshold)),
>>>>>>> a50735c3
				}
				mListener[names.AttrHealthCheck] = []interface{}{mHealthCheck}
			}

			if outlierDetection := listener.OutlierDetection; outlierDetection != nil {
				mOutlierDetection := map[string]interface{}{
					"base_ejection_duration": flattenDuration(outlierDetection.BaseEjectionDuration),
<<<<<<< HEAD
					"interval":               flattenDuration(outlierDetection.Interval),
					"max_ejection_percent":   int(aws.ToInt32(outlierDetection.MaxEjectionPercent)),
					"max_server_errors":      int(aws.ToInt64(outlierDetection.MaxServerErrors)),
=======
					names.AttrInterval:       flattenDuration(outlierDetection.Interval),
					"max_ejection_percent":   int(aws.Int64Value(outlierDetection.MaxEjectionPercent)),
					"max_server_errors":      int(aws.Int64Value(outlierDetection.MaxServerErrors)),
>>>>>>> a50735c3
				}
				mListener["outlier_detection"] = []interface{}{mOutlierDetection}
			}

			if portMapping := listener.PortMapping; portMapping != nil {
				mPortMapping := map[string]interface{}{
<<<<<<< HEAD
					"port":     int(aws.ToInt32(portMapping.Port)),
					"protocol": string(portMapping.Protocol),
=======
					names.AttrPort:     int(aws.Int64Value(portMapping.Port)),
					names.AttrProtocol: aws.StringValue(portMapping.Protocol),
>>>>>>> a50735c3
				}
				mListener["port_mapping"] = []interface{}{mPortMapping}
			}

			if listenerTimeout := listener.Timeout; listenerTimeout != nil {
				mListenerTimeout := map[string]interface{}{}

				switch v := listenerTimeout.(type) {
				case *awstypes.ListenerTimeoutMemberGrpc:
					mListenerTimeout["grpc"] = flattenGRPCTimeout(&v.Value)
				case *awstypes.ListenerTimeoutMemberHttp:
					mListenerTimeout["http"] = flattenHTTPTimeout(&v.Value)
				case *awstypes.ListenerTimeoutMemberHttp2:
					mListenerTimeout["http2"] = flattenHTTPTimeout(&v.Value)
				case *awstypes.ListenerTimeoutMemberTcp:
					mListenerTimeout["tcp"] = flattenTCPTimeout(&v.Value)
				}
				mListener[names.AttrTimeout] = []interface{}{mListenerTimeout}
			}

			if tls := listener.Tls; tls != nil {
				mTls := map[string]interface{}{
<<<<<<< HEAD
					"mode": string(tls.Mode),
=======
					names.AttrMode: aws.StringValue(tls.Mode),
>>>>>>> a50735c3
				}

				if certificate := tls.Certificate; certificate != nil {
					mCertificate := map[string]interface{}{}

					switch v := certificate.(type) {
					case *awstypes.ListenerTlsCertificateMemberAcm:
						mAcm := map[string]interface{}{
<<<<<<< HEAD
							"certificate_arn": aws.ToString(v.Value.CertificateArn),
=======
							names.AttrCertificateARN: aws.StringValue(acm.CertificateArn),
>>>>>>> a50735c3
						}

						mCertificate["acm"] = []interface{}{mAcm}
					case *awstypes.ListenerTlsCertificateMemberFile:
						mFile := map[string]interface{}{
<<<<<<< HEAD
							"certificate_chain": aws.ToString(v.Value.CertificateChain),
							"private_key":       aws.ToString(v.Value.PrivateKey),
=======
							names.AttrCertificateChain: aws.StringValue(file.CertificateChain),
							names.AttrPrivateKey:       aws.StringValue(file.PrivateKey),
>>>>>>> a50735c3
						}

						mCertificate["file"] = []interface{}{mFile}
					case *awstypes.ListenerTlsCertificateMemberSds:
						mSds := map[string]interface{}{
							"secret_name": aws.ToString(v.Value.SecretName),
						}

						mCertificate["sds"] = []interface{}{mSds}
					}

					mTls[names.AttrCertificate] = []interface{}{mCertificate}
				}

				if validation := tls.Validation; validation != nil {
					mValidation := map[string]interface{}{}

					if subjectAlternativeNames := validation.SubjectAlternativeNames; subjectAlternativeNames != nil {
						mSubjectAlternativeNames := map[string]interface{}{}

						if match := subjectAlternativeNames.Match; match != nil {
							mMatch := map[string]interface{}{
								"exact": flex.FlattenStringValueSet(match.Exact),
							}

							mSubjectAlternativeNames["match"] = []interface{}{mMatch}
						}

						mValidation["subject_alternative_names"] = []interface{}{mSubjectAlternativeNames}
					}

					if trust := validation.Trust; trust != nil {
						mTrust := map[string]interface{}{}

						switch v := trust.(type) {
						case *awstypes.ListenerTlsValidationContextTrustMemberFile:
							mFile := map[string]interface{}{
<<<<<<< HEAD
								"certificate_chain": aws.ToString(v.Value.CertificateChain),
=======
								names.AttrCertificateChain: aws.StringValue(file.CertificateChain),
>>>>>>> a50735c3
							}

							mTrust["file"] = []interface{}{mFile}
						case *awstypes.ListenerTlsValidationContextTrustMemberSds:
							mSds := map[string]interface{}{
								"secret_name": aws.ToString(v.Value.SecretName),
							}

							mTrust["sds"] = []interface{}{mSds}
						}

						mValidation["trust"] = []interface{}{mTrust}
					}

					mTls["validation"] = []interface{}{mValidation}
				}

				mListener["tls"] = []interface{}{mTls}
			}
			mListeners = append(mListeners, mListener)
		}
		mSpec["listener"] = mListeners
	}

	if logging := spec.Logging; logging != nil {
		mLogging := map[string]interface{}{}

		if accessLog := logging.AccessLog; accessLog != nil {
			mAccessLog := map[string]interface{}{}

			switch v := accessLog.(type) {
			case *awstypes.AccessLogMemberFile:
				mFile := map[string]interface{}{}

				if format := v.Value.Format; format != nil {
					mFormat := map[string]interface{}{}

					switch v := format.(type) {
					case *awstypes.LoggingFormatMemberJson:
						vJsons := []interface{}{}

						for _, j := range v.Value {
							mJson := map[string]interface{}{
<<<<<<< HEAD
								"key":   aws.ToString(j.Key),
								"value": aws.ToString(j.Value),
=======
								names.AttrKey:   aws.StringValue(j.Key),
								names.AttrValue: aws.StringValue(j.Value),
>>>>>>> a50735c3
							}

							vJsons = append(vJsons, mJson)
						}

<<<<<<< HEAD
						mFormat["json"] = vJsons
					case *awstypes.LoggingFormatMemberText:
						mFormat["text"] = v.Value
=======
						mFormat[names.AttrJSON] = vJsons
					}

					if text := format.Text; text != nil {
						mFormat["text"] = aws.StringValue(text)
>>>>>>> a50735c3
					}

					mFile[names.AttrFormat] = []interface{}{mFormat}
				}

<<<<<<< HEAD
				mFile["path"] = aws.ToString(v.Value.Path)
=======
				mFile[names.AttrPath] = aws.StringValue(file.Path)
>>>>>>> a50735c3

				mAccessLog["file"] = []interface{}{mFile}
			}

			mLogging["access_log"] = []interface{}{mAccessLog}
		}

		mSpec["logging"] = []interface{}{mLogging}
	}

	if serviceDiscovery := spec.ServiceDiscovery; serviceDiscovery != nil {
		mServiceDiscovery := map[string]interface{}{}

		switch v := serviceDiscovery.(type) {
		case *awstypes.ServiceDiscoveryMemberAwsCloudMap:
			vAttributes := map[string]interface{}{}

			for _, attribute := range v.Value.Attributes {
				vAttributes[aws.ToString(attribute.Key)] = aws.ToString(attribute.Value)
			}

			mServiceDiscovery["aws_cloud_map"] = []interface{}{
				map[string]interface{}{
<<<<<<< HEAD
					"attributes":     vAttributes,
					"namespace_name": aws.ToString(v.Value.NamespaceName),
					"service_name":   aws.ToString(v.Value.ServiceName),
=======
					names.AttrAttributes:  vAttributes,
					"namespace_name":      aws.StringValue(awsCloudMap.NamespaceName),
					names.AttrServiceName: aws.StringValue(awsCloudMap.ServiceName),
>>>>>>> a50735c3
				},
			}
		case *awstypes.ServiceDiscoveryMemberDns:
			mServiceDiscovery["dns"] = []interface{}{
				map[string]interface{}{
					"hostname":      aws.ToString(v.Value.Hostname),
					"ip_preference": string(v.Value.IpPreference),
					"response_type": string(v.Value.ResponseType),
				},
			}
		}

		mSpec["service_discovery"] = []interface{}{mServiceDiscovery}
	}

	return []interface{}{mSpec}
}

func flattenVirtualRouterSpec(spec *awstypes.VirtualRouterSpec) []interface{} {
	if spec == nil {
		return []interface{}{}
	}
	mSpec := make(map[string]interface{})
	if spec.Listeners != nil && len(spec.Listeners) > 0 {
		var mListeners []interface{}
		for _, listener := range spec.Listeners {
			mListener := map[string]interface{}{}
			if listener.PortMapping != nil {
				mPortMapping := map[string]interface{}{
<<<<<<< HEAD
					"port":     int(aws.ToInt32(listener.PortMapping.Port)),
					"protocol": string(listener.PortMapping.Protocol),
=======
					names.AttrPort:     int(aws.Int64Value(listener.PortMapping.Port)),
					names.AttrProtocol: aws.StringValue(listener.PortMapping.Protocol),
>>>>>>> a50735c3
				}
				mListener["port_mapping"] = []interface{}{mPortMapping}
			}
			mListeners = append(mListeners, mListener)
		}
		mSpec["listener"] = mListeners
	}

	return []interface{}{mSpec}
}

func flattenVirtualServiceSpec(spec *awstypes.VirtualServiceSpec) []interface{} {
	if spec == nil {
		return []interface{}{}
	}

	mSpec := map[string]interface{}{}

	if spec.Provider != nil {
		mProvider := map[string]interface{}{}

		switch v := spec.Provider.(type) {
		case *awstypes.VirtualServiceProviderMemberVirtualNode:
			mProvider["virtual_node"] = []interface{}{
				map[string]interface{}{
					"virtual_node_name": aws.ToString(v.Value.VirtualNodeName),
				},
			}
		case *awstypes.VirtualServiceProviderMemberVirtualRouter:
			mProvider["virtual_router"] = []interface{}{
				map[string]interface{}{
					"virtual_router_name": aws.ToString(v.Value.VirtualRouterName),
				},
			}
		}

		mSpec["provider"] = []interface{}{mProvider}
	}

	return []interface{}{mSpec}
}<|MERGE_RESOLUTION|>--- conflicted
+++ resolved
@@ -25,13 +25,7 @@
 
 		mTls := vTls[0].(map[string]interface{})
 
-<<<<<<< HEAD
-		if vCertificate, ok := mTls["certificate"].([]interface{}); ok && len(vCertificate) > 0 && vCertificate[0] != nil {
-=======
 		if vCertificate, ok := mTls[names.AttrCertificate].([]interface{}); ok && len(vCertificate) > 0 && vCertificate[0] != nil {
-			certificate := &appmesh.ClientTlsCertificate{}
-
->>>>>>> a50735c3
 			mCertificate := vCertificate[0].(map[string]interface{})
 
 			if vFile, ok := mCertificate["file"].([]interface{}); ok && len(vFile) > 0 && vFile[0] != nil {
@@ -168,13 +162,8 @@
 
 	mDuration := vDuration[0].(map[string]interface{})
 
-<<<<<<< HEAD
-	if vUnit, ok := mDuration["unit"].(string); ok && vUnit != "" {
+	if vUnit, ok := mDuration[names.AttrUnit].(string); ok && vUnit != "" {
 		duration.Unit = awstypes.DurationUnit(vUnit)
-=======
-	if vUnit, ok := mDuration[names.AttrUnit].(string); ok && vUnit != "" {
-		duration.Unit = aws.String(vUnit)
->>>>>>> a50735c3
 	}
 	if vValue, ok := mDuration[names.AttrValue].(int); ok && vValue > 0 {
 		duration.Value = aws.Int64(int64(vValue))
@@ -203,26 +192,18 @@
 
 				mWeightedTarget := vWeightedTarget.(map[string]interface{})
 
+				if vPort, ok := mWeightedTarget["port"].(int); ok && vPort > 0 {
+					weightedTarget.Port = aws.Int32(int32(vPort))
+				}
+
 				if vVirtualNode, ok := mWeightedTarget["virtual_node"].(string); ok && vVirtualNode != "" {
 					weightedTarget.VirtualNode = aws.String(vVirtualNode)
 				}
-<<<<<<< HEAD
+
 				if vWeight, ok := mWeightedTarget["weight"].(int); ok {
 					weightedTarget.Weight = int32(vWeight)
 				}
 
-				if vPort, ok := mWeightedTarget["port"].(int); ok && vPort > 0 {
-					weightedTarget.Port = aws.Int32(int32(vPort))
-=======
-				if vWeight, ok := mWeightedTarget[names.AttrWeight].(int); ok {
-					weightedTarget.Weight = aws.Int64(int64(vWeight))
-				}
-
-				if vPort, ok := mWeightedTarget[names.AttrPort].(int); ok && vPort > 0 {
-					weightedTarget.Port = aws.Int64(int64(vPort))
->>>>>>> a50735c3
-				}
-
 				weightedTargets = append(weightedTargets, weightedTarget)
 			}
 
@@ -248,13 +229,8 @@
 				grpcRouteMatch.ServiceName = aws.String(vServiceName)
 			}
 
-<<<<<<< HEAD
 			if vPort, ok := mGrpcRouteMatch["port"].(int); ok && vPort > 0 {
 				grpcRouteMatch.Port = aws.Int32(int32(vPort))
-=======
-			if vPort, ok := mGrpcRouteMatch[names.AttrPort].(int); ok && vPort > 0 {
-				grpcRouteMatch.Port = aws.Int64(int64(vPort))
->>>>>>> a50735c3
 			}
 
 			if vGrpcRouteMetadatas, ok := mGrpcRouteMatch["metadata"].(*schema.Set); ok && vGrpcRouteMetadatas.Len() > 0 {
@@ -278,13 +254,8 @@
 						if vExact, ok := mMatch["exact"].(string); ok && vExact != "" {
 							grpcRouteMetadata.Match = &awstypes.GrpcRouteMetadataMatchMethodMemberExact{Value: vExact}
 						}
-<<<<<<< HEAD
 						if vPrefix, ok := mMatch["prefix"].(string); ok && vPrefix != "" {
 							grpcRouteMetadata.Match = &awstypes.GrpcRouteMetadataMatchMethodMemberPrefix{Value: vPrefix}
-=======
-						if vPrefix, ok := mMatch[names.AttrPrefix].(string); ok && vPrefix != "" {
-							grpcRouteMetadata.Match.Prefix = aws.String(vPrefix)
->>>>>>> a50735c3
 						}
 						if vRegex, ok := mMatch["regex"].(string); ok && vRegex != "" {
 							grpcRouteMetadata.Match = &awstypes.GrpcRouteMetadataMatchMethodMemberRegex{Value: vRegex}
@@ -394,26 +365,16 @@
 
 				mWeightedTarget := vWeightedTarget.(map[string]interface{})
 
+				if vPort, ok := mWeightedTarget["port"].(int); ok && vPort > 0 {
+					weightedTarget.Port = aws.Int32(int32(vPort))
+				}
 				if vVirtualNode, ok := mWeightedTarget["virtual_node"].(string); ok && vVirtualNode != "" {
 					weightedTarget.VirtualNode = aws.String(vVirtualNode)
 				}
-<<<<<<< HEAD
 				if vWeight, ok := mWeightedTarget["weight"].(int); ok {
 					weightedTarget.Weight = int32(vWeight)
 				}
 
-				if vPort, ok := mWeightedTarget["port"].(int); ok && vPort > 0 {
-					weightedTarget.Port = aws.Int32(int32(vPort))
-=======
-				if vWeight, ok := mWeightedTarget[names.AttrWeight].(int); ok {
-					weightedTarget.Weight = aws.Int64(int64(vWeight))
-				}
-
-				if vPort, ok := mWeightedTarget[names.AttrPort].(int); ok && vPort > 0 {
-					weightedTarget.Port = aws.Int64(int64(vPort))
->>>>>>> a50735c3
-				}
-
 				weightedTargets = append(weightedTargets, weightedTarget)
 			}
 
@@ -431,13 +392,8 @@
 		if vMethod, ok := mHttpRouteMatch["method"].(string); ok && vMethod != "" {
 			httpRouteMatch.Method = awstypes.HttpMethod(vMethod)
 		}
-<<<<<<< HEAD
 		if vPort, ok := mHttpRouteMatch["port"].(int); ok && vPort > 0 {
 			httpRouteMatch.Port = aws.Int32(int32(vPort))
-=======
-		if vPort, ok := mHttpRouteMatch[names.AttrPort].(int); ok && vPort > 0 {
-			httpRouteMatch.Port = aws.Int64(int64(vPort))
->>>>>>> a50735c3
 		}
 		if vPrefix, ok := mHttpRouteMatch[names.AttrPrefix].(string); ok && vPrefix != "" {
 			httpRouteMatch.Prefix = aws.String(vPrefix)
@@ -446,13 +402,8 @@
 			httpRouteMatch.Scheme = awstypes.HttpScheme(vScheme)
 		}
 
-<<<<<<< HEAD
 		if vHttpRouteHeaders, ok := mHttpRouteMatch["header"].(*schema.Set); ok && vHttpRouteHeaders.Len() > 0 {
 			httpRouteHeaders := []awstypes.HttpRouteHeader{}
-=======
-		if vHttpRouteHeaders, ok := mHttpRouteMatch[names.AttrHeader].(*schema.Set); ok && vHttpRouteHeaders.Len() > 0 {
-			httpRouteHeaders := []*appmesh.HttpRouteHeader{}
->>>>>>> a50735c3
 
 			for _, vHttpRouteHeader := range vHttpRouteHeaders.List() {
 				httpRouteHeader := awstypes.HttpRouteHeader{}
@@ -472,13 +423,8 @@
 					if vExact, ok := mMatch["exact"].(string); ok && vExact != "" {
 						httpRouteHeader.Match = &awstypes.HeaderMatchMethodMemberExact{Value: vExact}
 					}
-<<<<<<< HEAD
 					if vPrefix, ok := mMatch["prefix"].(string); ok && vPrefix != "" {
 						httpRouteHeader.Match = &awstypes.HeaderMatchMethodMemberPrefix{Value: vPrefix}
-=======
-					if vPrefix, ok := mMatch[names.AttrPrefix].(string); ok && vPrefix != "" {
-						httpRouteHeader.Match.Prefix = aws.String(vPrefix)
->>>>>>> a50735c3
 					}
 					if vRegex, ok := mMatch["regex"].(string); ok && vRegex != "" {
 						httpRouteHeader.Match = &awstypes.HeaderMatchMethodMemberRegex{Value: vRegex}
@@ -509,13 +455,8 @@
 			httpRouteMatch.Headers = httpRouteHeaders
 		}
 
-<<<<<<< HEAD
 		if vHttpRoutePath, ok := mHttpRouteMatch["path"].([]interface{}); ok && len(vHttpRoutePath) > 0 && vHttpRoutePath[0] != nil {
 			httpRoutePath := &awstypes.HttpPathMatch{}
-=======
-		if vHttpRoutePath, ok := mHttpRouteMatch[names.AttrPath].([]interface{}); ok && len(vHttpRoutePath) > 0 && vHttpRoutePath[0] != nil {
-			httpRoutePath := &appmesh.HttpPathMatch{}
->>>>>>> a50735c3
 
 			mHttpRoutePath := vHttpRoutePath[0].(map[string]interface{})
 
@@ -623,15 +564,9 @@
 	if vEgressFilter, ok := mSpec["egress_filter"].([]interface{}); ok && len(vEgressFilter) > 0 && vEgressFilter[0] != nil {
 		mEgressFilter := vEgressFilter[0].(map[string]interface{})
 
-<<<<<<< HEAD
 		if vType, ok := mEgressFilter["type"].(string); ok && vType != "" {
 			spec.EgressFilter = &awstypes.EgressFilter{
 				Type: awstypes.EgressFilterType(vType),
-=======
-		if vType, ok := mEgressFilter[names.AttrType].(string); ok && vType != "" {
-			spec.EgressFilter = &appmesh.EgressFilter{
-				Type: aws.String(vType),
->>>>>>> a50735c3
 			}
 		}
 	}
@@ -670,13 +605,8 @@
 		spec.HttpRoute = expandHTTPRoute(vHttpRoute)
 	}
 
-<<<<<<< HEAD
 	if vPriority, ok := mSpec["priority"].(int); ok && vPriority > 0 {
 		spec.Priority = aws.Int32(int32(vPriority))
-=======
-	if vPriority, ok := mSpec[names.AttrPriority].(int); ok && vPriority > 0 {
-		spec.Priority = aws.Int64(int64(vPriority))
->>>>>>> a50735c3
 	}
 
 	if vTcpRoute, ok := mSpec["tcp_route"].([]interface{}); ok {
@@ -706,26 +636,18 @@
 
 				mWeightedTarget := vWeightedTarget.(map[string]interface{})
 
+				if vPort, ok := mWeightedTarget["port"].(int); ok && vPort > 0 {
+					weightedTarget.Port = aws.Int32(int32(vPort))
+				}
+
 				if vVirtualNode, ok := mWeightedTarget["virtual_node"].(string); ok && vVirtualNode != "" {
 					weightedTarget.VirtualNode = aws.String(vVirtualNode)
 				}
-<<<<<<< HEAD
+
 				if vWeight, ok := mWeightedTarget["weight"].(int); ok {
 					weightedTarget.Weight = int32(vWeight)
 				}
 
-				if vPort, ok := mWeightedTarget["port"].(int); ok && vPort > 0 {
-					weightedTarget.Port = aws.Int32(int32(vPort))
-=======
-				if vWeight, ok := mWeightedTarget[names.AttrWeight].(int); ok {
-					weightedTarget.Weight = aws.Int64(int64(vWeight))
-				}
-
-				if vPort, ok := mWeightedTarget[names.AttrPort].(int); ok && vPort > 0 {
-					weightedTarget.Port = aws.Int64(int64(vPort))
->>>>>>> a50735c3
-				}
-
 				weightedTargets = append(weightedTargets, weightedTarget)
 			}
 
@@ -740,14 +662,10 @@
 
 		mTcpRouteMatch := vTcpRouteMatch[0].(map[string]interface{})
 
-<<<<<<< HEAD
 		if vPort, ok := mTcpRouteMatch["port"].(int); ok && vPort > 0 {
 			tcpRouteMatch.Port = aws.Int32(int32(vPort))
-=======
-		if vPort, ok := mTcpRouteMatch[names.AttrPort].(int); ok && vPort > 0 {
-			tcpRouteMatch.Port = aws.Int64(int64(vPort))
->>>>>>> a50735c3
-		}
+		}
+
 		tcpRoute.Match = tcpRouteMatch
 	}
 
@@ -898,13 +816,8 @@
 				}
 			}
 
-<<<<<<< HEAD
 			if vHealthCheck, ok := mListener["health_check"].([]interface{}); ok && len(vHealthCheck) > 0 && vHealthCheck[0] != nil {
 				healthCheck := &awstypes.HealthCheckPolicy{}
-=======
-			if vHealthCheck, ok := mListener[names.AttrHealthCheck].([]interface{}); ok && len(vHealthCheck) > 0 && vHealthCheck[0] != nil {
-				healthCheck := &appmesh.HealthCheckPolicy{}
->>>>>>> a50735c3
 
 				mHealthCheck := vHealthCheck[0].(map[string]interface{})
 
@@ -917,19 +830,11 @@
 				if vPath, ok := mHealthCheck[names.AttrPath].(string); ok && vPath != "" {
 					healthCheck.Path = aws.String(vPath)
 				}
-<<<<<<< HEAD
 				if vPort, ok := mHealthCheck["port"].(int); ok && vPort > 0 {
 					healthCheck.Port = aws.Int32(int32(vPort))
 				}
 				if vProtocol, ok := mHealthCheck["protocol"].(string); ok && vProtocol != "" {
 					healthCheck.Protocol = awstypes.PortProtocol(vProtocol)
-=======
-				if vPort, ok := mHealthCheck[names.AttrPort].(int); ok && vPort > 0 {
-					healthCheck.Port = aws.Int64(int64(vPort))
-				}
-				if vProtocol, ok := mHealthCheck[names.AttrProtocol].(string); ok && vProtocol != "" {
-					healthCheck.Protocol = aws.String(vProtocol)
->>>>>>> a50735c3
 				}
 				if vTimeoutMillis, ok := mHealthCheck["timeout_millis"].(int); ok && vTimeoutMillis > 0 {
 					healthCheck.TimeoutMillis = aws.Int64(int64(vTimeoutMillis))
@@ -969,19 +874,11 @@
 
 				mPortMapping := vPortMapping[0].(map[string]interface{})
 
-<<<<<<< HEAD
 				if vPort, ok := mPortMapping["port"].(int); ok && vPort > 0 {
 					portMapping.Port = aws.Int32(int32(vPort))
 				}
 				if vProtocol, ok := mPortMapping["protocol"].(string); ok && vProtocol != "" {
 					portMapping.Protocol = awstypes.PortProtocol(vProtocol)
-=======
-				if vPort, ok := mPortMapping[names.AttrPort].(int); ok && vPort > 0 {
-					portMapping.Port = aws.Int64(int64(vPort))
-				}
-				if vProtocol, ok := mPortMapping[names.AttrProtocol].(string); ok && vProtocol != "" {
-					portMapping.Protocol = aws.String(vProtocol)
->>>>>>> a50735c3
 				}
 
 				listener.PortMapping = portMapping
@@ -1012,21 +909,11 @@
 
 				mTls := vTls[0].(map[string]interface{})
 
-<<<<<<< HEAD
 				if vMode, ok := mTls["mode"].(string); ok && vMode != "" {
 					tls.Mode = awstypes.ListenerTlsMode(vMode)
 				}
 
 				if vCertificate, ok := mTls["certificate"].([]interface{}); ok && len(vCertificate) > 0 && vCertificate[0] != nil {
-=======
-				if vMode, ok := mTls[names.AttrMode].(string); ok && vMode != "" {
-					tls.Mode = aws.String(vMode)
-				}
-
-				if vCertificate, ok := mTls[names.AttrCertificate].([]interface{}); ok && len(vCertificate) > 0 && vCertificate[0] != nil {
-					certificate := &appmesh.ListenerTlsCertificate{}
-
->>>>>>> a50735c3
 					mCertificate := vCertificate[0].(map[string]interface{})
 
 					if vAcm, ok := mCertificate["acm"].([]interface{}); ok && len(vAcm) > 0 && vAcm[0] != nil {
@@ -1163,7 +1050,6 @@
 
 				mFile := vFile[0].(map[string]interface{})
 
-<<<<<<< HEAD
 				if vFormat, ok := mFile["format"].([]interface{}); ok && len(vFormat) > 0 && vFormat[0] != nil {
 					mFormat := vFormat[0].(map[string]interface{})
 
@@ -1174,19 +1060,6 @@
 							mJsonFormatRef := awstypes.JsonFormatRef{
 								Key:   aws.String(vJsonFormatRef.(map[string]interface{})["key"].(string)),
 								Value: aws.String(vJsonFormatRef.(map[string]interface{})["value"].(string)),
-=======
-				if vFormat, ok := mFile[names.AttrFormat].([]interface{}); ok && len(vFormat) > 0 && vFormat[0] != nil {
-					format := &appmesh.LoggingFormat{}
-
-					mFormat := vFormat[0].(map[string]interface{})
-
-					if vJsonFormatRefs, ok := mFormat[names.AttrJSON].([]interface{}); ok && len(vJsonFormatRefs) > 0 {
-						jsonFormatRefs := []*appmesh.JsonFormatRef{}
-						for _, vJsonFormatRef := range vJsonFormatRefs {
-							mJsonFormatRef := &appmesh.JsonFormatRef{
-								Key:   aws.String(vJsonFormatRef.(map[string]interface{})[names.AttrKey].(string)),
-								Value: aws.String(vJsonFormatRef.(map[string]interface{})[names.AttrValue].(string)),
->>>>>>> a50735c3
 							}
 							jsonFormatRefs = append(jsonFormatRefs, mJsonFormatRef)
 						}
@@ -1225,13 +1098,8 @@
 
 			mAwsCloudMap := vAwsCloudMap[0].(map[string]interface{})
 
-<<<<<<< HEAD
 			if vAttributes, ok := mAwsCloudMap["attributes"].(map[string]interface{}); ok && len(vAttributes) > 0 {
 				attributes := []awstypes.AwsCloudMapInstanceAttribute{}
-=======
-			if vAttributes, ok := mAwsCloudMap[names.AttrAttributes].(map[string]interface{}); ok && len(vAttributes) > 0 {
-				attributes := []*appmesh.AwsCloudMapInstanceAttribute{}
->>>>>>> a50735c3
 
 				for k, v := range vAttributes {
 					attributes = append(attributes, awstypes.AwsCloudMapInstanceAttribute{
@@ -1302,19 +1170,11 @@
 
 				listener.PortMapping = &awstypes.PortMapping{}
 
-<<<<<<< HEAD
 				if vPort, ok := mPortMapping["port"].(int); ok && vPort > 0 {
 					listener.PortMapping.Port = aws.Int32(int32(vPort))
 				}
 				if vProtocol, ok := mPortMapping["protocol"].(string); ok && vProtocol != "" {
 					listener.PortMapping.Protocol = awstypes.PortProtocol(vProtocol)
-=======
-				if vPort, ok := mPortMapping[names.AttrPort].(int); ok && vPort > 0 {
-					listener.PortMapping.Port = aws.Int64(int64(vPort))
-				}
-				if vProtocol, ok := mPortMapping[names.AttrProtocol].(string); ok && vProtocol != "" {
-					listener.PortMapping.Protocol = aws.String(vProtocol)
->>>>>>> a50735c3
 				}
 			}
 			listeners = append(listeners, listener)
@@ -1386,13 +1246,8 @@
 			switch v := certificate.(type) {
 			case *awstypes.ClientTlsCertificateMemberFile:
 				mFile := map[string]interface{}{
-<<<<<<< HEAD
 					"certificate_chain": aws.ToString(v.Value.CertificateChain),
 					"private_key":       aws.ToString(v.Value.PrivateKey),
-=======
-					names.AttrCertificateChain: aws.StringValue(file.CertificateChain),
-					names.AttrPrivateKey:       aws.StringValue(file.PrivateKey),
->>>>>>> a50735c3
 				}
 
 				mCertificate["file"] = []interface{}{mFile}
@@ -1415,7 +1270,7 @@
 
 				if match := subjectAlternativeNames.Match; match != nil {
 					mMatch := map[string]interface{}{
-						"exact": flex.FlattenStringValueSet(match.Exact),
+						"exact": match.Exact,
 					}
 
 					mSubjectAlternativeNames["match"] = []interface{}{mMatch}
@@ -1430,17 +1285,13 @@
 				switch v := trust.(type) {
 				case *awstypes.TlsValidationContextTrustMemberAcm:
 					mAcm := map[string]interface{}{
-						"certificate_authority_arns": flex.FlattenStringValueSet(v.Value.CertificateAuthorityArns),
+						"certificate_authority_arns": v.Value.CertificateAuthorityArns,
 					}
 
 					mTrust["acm"] = []interface{}{mAcm}
 				case *awstypes.TlsValidationContextTrustMemberFile:
 					mFile := map[string]interface{}{
-<<<<<<< HEAD
 						"certificate_chain": aws.ToString(v.Value.CertificateChain),
-=======
-						names.AttrCertificateChain: aws.StringValue(file.CertificateChain),
->>>>>>> a50735c3
 					}
 
 					mTrust["file"] = []interface{}{mFile}
@@ -1470,13 +1321,8 @@
 	}
 
 	mDuration := map[string]interface{}{
-<<<<<<< HEAD
-		"unit":  string(duration.Unit),
-		"value": int(aws.ToInt64(duration.Value)),
-=======
-		names.AttrUnit:  aws.StringValue(duration.Unit),
-		names.AttrValue: int(aws.Int64Value(duration.Value)),
->>>>>>> a50735c3
+		"unit":  duration.Unit,
+		"value": aws.ToInt64(duration.Value),
 	}
 
 	return []interface{}{mDuration}
@@ -1495,15 +1341,9 @@
 
 			for _, weightedTarget := range weightedTargets {
 				mWeightedTarget := map[string]interface{}{
-<<<<<<< HEAD
 					"virtual_node": aws.ToString(weightedTarget.VirtualNode),
-					"weight":       int(weightedTarget.Weight),
-					"port":         int(aws.ToInt32(weightedTarget.Port)),
-=======
-					"virtual_node":   aws.StringValue(weightedTarget.VirtualNode),
-					names.AttrWeight: int(aws.Int64Value(weightedTarget.Weight)),
-					names.AttrPort:   int(aws.Int64Value(weightedTarget.Port)),
->>>>>>> a50735c3
+					"weight":       weightedTarget.Weight,
+					"port":         aws.ToInt32(weightedTarget.Port),
 				}
 
 				vWeightedTargets = append(vWeightedTargets, mWeightedTarget)
@@ -1522,31 +1362,11 @@
 
 		for _, grpcRouteMetadata := range grpcRouteMatch.Metadata {
 			mGrpcRouteMetadata := map[string]interface{}{
-<<<<<<< HEAD
 				"invert": aws.ToBool(grpcRouteMetadata.Invert),
 				"name":   aws.ToString(grpcRouteMetadata.Name),
 			}
 
 			mMatch := map[string]interface{}{}
-=======
-				"invert":       aws.BoolValue(grpcRouteMetadata.Invert),
-				names.AttrName: aws.StringValue(grpcRouteMetadata.Name),
-			}
-
-			if match := grpcRouteMetadata.Match; match != nil {
-				mMatch := map[string]interface{}{
-					"exact":          aws.StringValue(match.Exact),
-					names.AttrPrefix: aws.StringValue(match.Prefix),
-					"regex":          aws.StringValue(match.Regex),
-					"suffix":         aws.StringValue(match.Suffix),
-				}
-
-				if r := match.Range; r != nil {
-					mRange := map[string]interface{}{
-						"end":   int(aws.Int64Value(r.End)),
-						"start": int(aws.Int64Value(r.Start)),
-					}
->>>>>>> a50735c3
 
 			switch v := grpcRouteMetadata.Match.(type) {
 			case *awstypes.GrpcRouteMetadataMatchMethodMemberExact:
@@ -1559,8 +1379,8 @@
 				mMatch["suffix"] = v.Value
 			case *awstypes.GrpcRouteMetadataMatchMethodMemberRange:
 				mRange := map[string]interface{}{
-					"end":   int(aws.ToInt64(v.Value.End)),
-					"start": int(aws.ToInt64(v.Value.Start)),
+					"end":   aws.ToInt64(v.Value.End),
+					"start": aws.ToInt64(v.Value.Start),
 				}
 
 				mMatch["range"] = []interface{}{mRange}
@@ -1573,28 +1393,21 @@
 
 		mGrpcRoute["match"] = []interface{}{
 			map[string]interface{}{
-<<<<<<< HEAD
 				"metadata":     vGrpcRouteMetadatas,
 				"method_name":  aws.ToString(grpcRouteMatch.MethodName),
 				"service_name": aws.ToString(grpcRouteMatch.ServiceName),
-				"port":         int(aws.ToInt32(grpcRouteMatch.Port)),
-=======
-				"metadata":            vGrpcRouteMetadatas,
-				"method_name":         aws.StringValue(grpcRouteMatch.MethodName),
-				names.AttrServiceName: aws.StringValue(grpcRouteMatch.ServiceName),
-				names.AttrPort:        int(aws.Int64Value(grpcRouteMatch.Port)),
->>>>>>> a50735c3
+				"port":         aws.ToInt32(grpcRouteMatch.Port),
 			},
 		}
 	}
 
 	if grpcRetryPolicy := grpcRoute.RetryPolicy; grpcRetryPolicy != nil {
 		mGrpcRetryPolicy := map[string]interface{}{
-			"grpc_retry_events": flex.FlattenStringyValueSet(grpcRetryPolicy.GrpcRetryEvents),
-			"http_retry_events": flex.FlattenStringValueSet(grpcRetryPolicy.HttpRetryEvents),
-			"max_retries":       int(aws.ToInt64(grpcRetryPolicy.MaxRetries)),
+			"grpc_retry_events": grpcRetryPolicy.GrpcRetryEvents,
+			"http_retry_events": grpcRetryPolicy.HttpRetryEvents,
+			"max_retries":       aws.ToInt64(grpcRetryPolicy.MaxRetries),
 			"per_retry_timeout": flattenDuration(grpcRetryPolicy.PerRetryTimeout),
-			"tcp_retry_events":  flex.FlattenStringyValueSet(grpcRetryPolicy.TcpRetryEvents),
+			"tcp_retry_events":  grpcRetryPolicy.TcpRetryEvents,
 		}
 
 		mGrpcRoute["retry_policy"] = []interface{}{mGrpcRetryPolicy}
@@ -1631,15 +1444,9 @@
 
 			for _, weightedTarget := range weightedTargets {
 				mWeightedTarget := map[string]interface{}{
-<<<<<<< HEAD
 					"virtual_node": aws.ToString(weightedTarget.VirtualNode),
-					"weight":       int(weightedTarget.Weight),
-					"port":         int(aws.ToInt32(weightedTarget.Port)),
-=======
-					"virtual_node":   aws.StringValue(weightedTarget.VirtualNode),
-					names.AttrWeight: int(aws.Int64Value(weightedTarget.Weight)),
-					names.AttrPort:   int(aws.Int64Value(weightedTarget.Port)),
->>>>>>> a50735c3
+					"weight":       weightedTarget.Weight,
+					"port":         aws.ToInt32(weightedTarget.Port),
 				}
 
 				vWeightedTargets = append(vWeightedTargets, mWeightedTarget)
@@ -1658,25 +1465,11 @@
 
 		for _, httpRouteHeader := range httpRouteMatch.Headers {
 			mHttpRouteHeader := map[string]interface{}{
-<<<<<<< HEAD
 				"invert": aws.ToBool(httpRouteHeader.Invert),
 				"name":   aws.ToString(httpRouteHeader.Name),
 			}
 
 			mMatch := map[string]interface{}{}
-=======
-				"invert":       aws.BoolValue(httpRouteHeader.Invert),
-				names.AttrName: aws.StringValue(httpRouteHeader.Name),
-			}
-
-			if match := httpRouteHeader.Match; match != nil {
-				mMatch := map[string]interface{}{
-					"exact":          aws.StringValue(match.Exact),
-					names.AttrPrefix: aws.StringValue(match.Prefix),
-					"regex":          aws.StringValue(match.Regex),
-					"suffix":         aws.StringValue(match.Suffix),
-				}
->>>>>>> a50735c3
 
 			if match := httpRouteHeader.Match; match != nil {
 				switch v := httpRouteHeader.Match.(type) {
@@ -1690,8 +1483,8 @@
 					mMatch["suffix"] = v.Value
 				case *awstypes.HeaderMatchMethodMemberRange:
 					mRange := map[string]interface{}{
-						"end":   int(aws.ToInt64(v.Value.End)),
-						"start": int(aws.ToInt64(v.Value.Start)),
+						"end":   aws.ToInt64(v.Value.End),
+						"start": aws.ToInt64(v.Value.Start),
 					}
 					mMatch["range"] = []interface{}{mRange}
 				}
@@ -1716,11 +1509,7 @@
 
 		for _, httpRouteQueryParameter := range httpRouteMatch.QueryParameters {
 			mHttpRouteQueryParameter := map[string]interface{}{
-<<<<<<< HEAD
 				"name": aws.ToString(httpRouteQueryParameter.Name),
-=======
-				names.AttrName: aws.StringValue(httpRouteQueryParameter.Name),
->>>>>>> a50735c3
 			}
 
 			if match := httpRouteQueryParameter.Match; match != nil {
@@ -1736,31 +1525,23 @@
 
 		mHttpRoute["match"] = []interface{}{
 			map[string]interface{}{
-<<<<<<< HEAD
 				"header":          vHttpRouteHeaders,
-				"method":          string(httpRouteMatch.Method),
+				"method":          httpRouteMatch.Method,
 				"path":            vHttpRoutePath,
-				"port":            int(aws.ToInt32(httpRouteMatch.Port)),
+				"port":            aws.ToInt32(httpRouteMatch.Port),
 				"prefix":          aws.ToString(httpRouteMatch.Prefix),
-=======
-				names.AttrHeader:  vHttpRouteHeaders,
-				"method":          aws.StringValue(httpRouteMatch.Method),
-				names.AttrPath:    vHttpRoutePath,
-				names.AttrPort:    int(aws.Int64Value(httpRouteMatch.Port)),
-				names.AttrPrefix:  aws.StringValue(httpRouteMatch.Prefix),
->>>>>>> a50735c3
 				"query_parameter": vHttpRouteQueryParameters,
-				"scheme":          string(httpRouteMatch.Scheme),
+				"scheme":          httpRouteMatch.Scheme,
 			},
 		}
 	}
 
 	if httpRetryPolicy := httpRoute.RetryPolicy; httpRetryPolicy != nil {
 		mHttpRetryPolicy := map[string]interface{}{
-			"http_retry_events": flex.FlattenStringValueSet(httpRetryPolicy.HttpRetryEvents),
-			"max_retries":       int(aws.ToInt64(httpRetryPolicy.MaxRetries)),
+			"http_retry_events": httpRetryPolicy.HttpRetryEvents,
+			"max_retries":       aws.ToInt64(httpRetryPolicy.MaxRetries),
 			"per_retry_timeout": flattenDuration(httpRetryPolicy.PerRetryTimeout),
-			"tcp_retry_events":  flex.FlattenStringyValueSet(httpRetryPolicy.TcpRetryEvents),
+			"tcp_retry_events":  httpRetryPolicy.TcpRetryEvents,
 		}
 
 		mHttpRoute["retry_policy"] = []interface{}{mHttpRetryPolicy}
@@ -1794,11 +1575,7 @@
 	if spec.EgressFilter != nil {
 		mSpec["egress_filter"] = []interface{}{
 			map[string]interface{}{
-<<<<<<< HEAD
-				"type": string(spec.EgressFilter.Type),
-=======
-				names.AttrType: aws.StringValue(spec.EgressFilter.Type),
->>>>>>> a50735c3
+				"type": spec.EgressFilter.Type,
 			},
 		}
 	}
@@ -1806,7 +1583,7 @@
 	if spec.ServiceDiscovery != nil {
 		mSpec["service_discovery"] = []interface{}{
 			map[string]interface{}{
-				"ip_preference": string(spec.ServiceDiscovery.IpPreference),
+				"ip_preference": spec.ServiceDiscovery.IpPreference,
 			},
 		}
 	}
@@ -1820,19 +1597,11 @@
 	}
 
 	mSpec := map[string]interface{}{
-<<<<<<< HEAD
 		"grpc_route":  flattenGRPCRoute(spec.GrpcRoute),
 		"http2_route": flattenHTTPRoute(spec.Http2Route),
 		"http_route":  flattenHTTPRoute(spec.HttpRoute),
-		"priority":    int(aws.ToInt32(spec.Priority)),
+		"priority":    aws.ToInt32(spec.Priority),
 		"tcp_route":   flattenTCPRoute(spec.TcpRoute),
-=======
-		"grpc_route":       flattenGRPCRoute(spec.GrpcRoute),
-		"http2_route":      flattenHTTPRoute(spec.Http2Route),
-		"http_route":       flattenHTTPRoute(spec.HttpRoute),
-		names.AttrPriority: int(aws.Int64Value(spec.Priority)),
-		"tcp_route":        flattenTCPRoute(spec.TcpRoute),
->>>>>>> a50735c3
 	}
 
 	return []interface{}{mSpec}
@@ -1851,15 +1620,9 @@
 
 			for _, weightedTarget := range weightedTargets {
 				mWeightedTarget := map[string]interface{}{
-<<<<<<< HEAD
 					"virtual_node": aws.ToString(weightedTarget.VirtualNode),
-					"weight":       int(weightedTarget.Weight),
-					"port":         int(aws.ToInt32(weightedTarget.Port)),
-=======
-					"virtual_node":   aws.StringValue(weightedTarget.VirtualNode),
-					names.AttrWeight: int(aws.Int64Value(weightedTarget.Weight)),
-					names.AttrPort:   int(aws.Int64Value(weightedTarget.Port)),
->>>>>>> a50735c3
+					"weight":       weightedTarget.Weight,
+					"port":         aws.ToInt32(weightedTarget.Port),
 				}
 
 				vWeightedTargets = append(vWeightedTargets, mWeightedTarget)
@@ -1876,11 +1639,7 @@
 	if tcpRouteMatch := tcpRoute.Match; tcpRouteMatch != nil {
 		mTcpRoute["match"] = []interface{}{
 			map[string]interface{}{
-<<<<<<< HEAD
-				"port": int(aws.ToInt32(tcpRouteMatch.Port)),
-=======
-				names.AttrPort: int(aws.Int64Value(tcpRouteMatch.Port)),
->>>>>>> a50735c3
+				"port": aws.ToInt32(tcpRouteMatch.Port),
 			},
 		}
 	}
@@ -1951,23 +1710,23 @@
 				switch v := connectionPool.(type) {
 				case *awstypes.VirtualNodeConnectionPoolMemberGrpc:
 					mGrpcConnectionPool := map[string]interface{}{
-						"max_requests": int(aws.ToInt32(v.Value.MaxRequests)),
+						"max_requests": aws.ToInt32(v.Value.MaxRequests),
 					}
 					mConnectionPool["grpc"] = []interface{}{mGrpcConnectionPool}
 				case *awstypes.VirtualNodeConnectionPoolMemberHttp:
 					mHttpConnectionPool := map[string]interface{}{
-						"max_connections":      int(aws.ToInt32(v.Value.MaxConnections)),
-						"max_pending_requests": int(aws.ToInt32(v.Value.MaxPendingRequests)),
+						"max_connections":      aws.ToInt32(v.Value.MaxConnections),
+						"max_pending_requests": aws.ToInt32(v.Value.MaxPendingRequests),
 					}
 					mConnectionPool["http"] = []interface{}{mHttpConnectionPool}
 				case *awstypes.VirtualNodeConnectionPoolMemberHttp2:
 					mHttp2ConnectionPool := map[string]interface{}{
-						"max_requests": int(aws.ToInt32(v.Value.MaxRequests)),
+						"max_requests": aws.ToInt32(v.Value.MaxRequests),
 					}
 					mConnectionPool["http2"] = []interface{}{mHttp2ConnectionPool}
 				case *awstypes.VirtualNodeConnectionPoolMemberTcp:
 					mTcpConnectionPool := map[string]interface{}{
-						"max_connections": int(aws.ToInt32(v.Value.MaxConnections)),
+						"max_connections": aws.ToInt32(v.Value.MaxConnections),
 					}
 					mConnectionPool["tcp"] = []interface{}{mTcpConnectionPool}
 				}
@@ -1977,23 +1736,13 @@
 
 			if healthCheck := listener.HealthCheck; healthCheck != nil {
 				mHealthCheck := map[string]interface{}{
-<<<<<<< HEAD
-					"healthy_threshold":   int(aws.ToInt32(healthCheck.HealthyThreshold)),
-					"interval_millis":     int(aws.ToInt64(healthCheck.IntervalMillis)),
+					"healthy_threshold":   aws.ToInt32(healthCheck.HealthyThreshold),
+					"interval_millis":     aws.ToInt64(healthCheck.IntervalMillis),
 					"path":                aws.ToString(healthCheck.Path),
-					"port":                int(aws.ToInt32(healthCheck.Port)),
-					"protocol":            string(healthCheck.Protocol),
-					"timeout_millis":      int(aws.ToInt64(healthCheck.TimeoutMillis)),
-					"unhealthy_threshold": int(aws.ToInt32(healthCheck.UnhealthyThreshold)),
-=======
-					"healthy_threshold":   int(aws.Int64Value(healthCheck.HealthyThreshold)),
-					"interval_millis":     int(aws.Int64Value(healthCheck.IntervalMillis)),
-					names.AttrPath:        aws.StringValue(healthCheck.Path),
-					names.AttrPort:        int(aws.Int64Value(healthCheck.Port)),
-					names.AttrProtocol:    aws.StringValue(healthCheck.Protocol),
-					"timeout_millis":      int(aws.Int64Value(healthCheck.TimeoutMillis)),
-					"unhealthy_threshold": int(aws.Int64Value(healthCheck.UnhealthyThreshold)),
->>>>>>> a50735c3
+					"port":                aws.ToInt32(healthCheck.Port),
+					"protocol":            healthCheck.Protocol,
+					"timeout_millis":      aws.ToInt64(healthCheck.TimeoutMillis),
+					"unhealthy_threshold": aws.ToInt32(healthCheck.UnhealthyThreshold),
 				}
 				mListener[names.AttrHealthCheck] = []interface{}{mHealthCheck}
 			}
@@ -2001,28 +1750,17 @@
 			if outlierDetection := listener.OutlierDetection; outlierDetection != nil {
 				mOutlierDetection := map[string]interface{}{
 					"base_ejection_duration": flattenDuration(outlierDetection.BaseEjectionDuration),
-<<<<<<< HEAD
 					"interval":               flattenDuration(outlierDetection.Interval),
-					"max_ejection_percent":   int(aws.ToInt32(outlierDetection.MaxEjectionPercent)),
-					"max_server_errors":      int(aws.ToInt64(outlierDetection.MaxServerErrors)),
-=======
-					names.AttrInterval:       flattenDuration(outlierDetection.Interval),
-					"max_ejection_percent":   int(aws.Int64Value(outlierDetection.MaxEjectionPercent)),
-					"max_server_errors":      int(aws.Int64Value(outlierDetection.MaxServerErrors)),
->>>>>>> a50735c3
+					"max_ejection_percent":   aws.ToInt32(outlierDetection.MaxEjectionPercent),
+					"max_server_errors":      aws.ToInt64(outlierDetection.MaxServerErrors),
 				}
 				mListener["outlier_detection"] = []interface{}{mOutlierDetection}
 			}
 
 			if portMapping := listener.PortMapping; portMapping != nil {
 				mPortMapping := map[string]interface{}{
-<<<<<<< HEAD
-					"port":     int(aws.ToInt32(portMapping.Port)),
-					"protocol": string(portMapping.Protocol),
-=======
-					names.AttrPort:     int(aws.Int64Value(portMapping.Port)),
-					names.AttrProtocol: aws.StringValue(portMapping.Protocol),
->>>>>>> a50735c3
+					"port":     aws.ToInt32(portMapping.Port),
+					"protocol": portMapping.Protocol,
 				}
 				mListener["port_mapping"] = []interface{}{mPortMapping}
 			}
@@ -2045,11 +1783,7 @@
 
 			if tls := listener.Tls; tls != nil {
 				mTls := map[string]interface{}{
-<<<<<<< HEAD
-					"mode": string(tls.Mode),
-=======
-					names.AttrMode: aws.StringValue(tls.Mode),
->>>>>>> a50735c3
+					"mode": tls.Mode,
 				}
 
 				if certificate := tls.Certificate; certificate != nil {
@@ -2058,23 +1792,14 @@
 					switch v := certificate.(type) {
 					case *awstypes.ListenerTlsCertificateMemberAcm:
 						mAcm := map[string]interface{}{
-<<<<<<< HEAD
 							"certificate_arn": aws.ToString(v.Value.CertificateArn),
-=======
-							names.AttrCertificateARN: aws.StringValue(acm.CertificateArn),
->>>>>>> a50735c3
 						}
 
 						mCertificate["acm"] = []interface{}{mAcm}
 					case *awstypes.ListenerTlsCertificateMemberFile:
 						mFile := map[string]interface{}{
-<<<<<<< HEAD
 							"certificate_chain": aws.ToString(v.Value.CertificateChain),
 							"private_key":       aws.ToString(v.Value.PrivateKey),
-=======
-							names.AttrCertificateChain: aws.StringValue(file.CertificateChain),
-							names.AttrPrivateKey:       aws.StringValue(file.PrivateKey),
->>>>>>> a50735c3
 						}
 
 						mCertificate["file"] = []interface{}{mFile}
@@ -2097,7 +1822,7 @@
 
 						if match := subjectAlternativeNames.Match; match != nil {
 							mMatch := map[string]interface{}{
-								"exact": flex.FlattenStringValueSet(match.Exact),
+								"exact": match.Exact,
 							}
 
 							mSubjectAlternativeNames["match"] = []interface{}{mMatch}
@@ -2112,11 +1837,7 @@
 						switch v := trust.(type) {
 						case *awstypes.ListenerTlsValidationContextTrustMemberFile:
 							mFile := map[string]interface{}{
-<<<<<<< HEAD
 								"certificate_chain": aws.ToString(v.Value.CertificateChain),
-=======
-								names.AttrCertificateChain: aws.StringValue(file.CertificateChain),
->>>>>>> a50735c3
 							}
 
 							mTrust["file"] = []interface{}{mFile}
@@ -2160,39 +1881,22 @@
 
 						for _, j := range v.Value {
 							mJson := map[string]interface{}{
-<<<<<<< HEAD
 								"key":   aws.ToString(j.Key),
 								"value": aws.ToString(j.Value),
-=======
-								names.AttrKey:   aws.StringValue(j.Key),
-								names.AttrValue: aws.StringValue(j.Value),
->>>>>>> a50735c3
 							}
 
 							vJsons = append(vJsons, mJson)
 						}
 
-<<<<<<< HEAD
 						mFormat["json"] = vJsons
 					case *awstypes.LoggingFormatMemberText:
 						mFormat["text"] = v.Value
-=======
-						mFormat[names.AttrJSON] = vJsons
-					}
-
-					if text := format.Text; text != nil {
-						mFormat["text"] = aws.StringValue(text)
->>>>>>> a50735c3
 					}
 
 					mFile[names.AttrFormat] = []interface{}{mFormat}
 				}
 
-<<<<<<< HEAD
 				mFile["path"] = aws.ToString(v.Value.Path)
-=======
-				mFile[names.AttrPath] = aws.StringValue(file.Path)
->>>>>>> a50735c3
 
 				mAccessLog["file"] = []interface{}{mFile}
 			}
@@ -2216,23 +1920,17 @@
 
 			mServiceDiscovery["aws_cloud_map"] = []interface{}{
 				map[string]interface{}{
-<<<<<<< HEAD
 					"attributes":     vAttributes,
 					"namespace_name": aws.ToString(v.Value.NamespaceName),
 					"service_name":   aws.ToString(v.Value.ServiceName),
-=======
-					names.AttrAttributes:  vAttributes,
-					"namespace_name":      aws.StringValue(awsCloudMap.NamespaceName),
-					names.AttrServiceName: aws.StringValue(awsCloudMap.ServiceName),
->>>>>>> a50735c3
 				},
 			}
 		case *awstypes.ServiceDiscoveryMemberDns:
 			mServiceDiscovery["dns"] = []interface{}{
 				map[string]interface{}{
 					"hostname":      aws.ToString(v.Value.Hostname),
-					"ip_preference": string(v.Value.IpPreference),
-					"response_type": string(v.Value.ResponseType),
+					"ip_preference": v.Value.IpPreference,
+					"response_type": v.Value.ResponseType,
 				},
 			}
 		}
@@ -2254,13 +1952,8 @@
 			mListener := map[string]interface{}{}
 			if listener.PortMapping != nil {
 				mPortMapping := map[string]interface{}{
-<<<<<<< HEAD
-					"port":     int(aws.ToInt32(listener.PortMapping.Port)),
-					"protocol": string(listener.PortMapping.Protocol),
-=======
-					names.AttrPort:     int(aws.Int64Value(listener.PortMapping.Port)),
-					names.AttrProtocol: aws.StringValue(listener.PortMapping.Protocol),
->>>>>>> a50735c3
+					"port":     aws.ToInt32(listener.PortMapping.Port),
+					"protocol": listener.PortMapping.Protocol,
 				}
 				mListener["port_mapping"] = []interface{}{mPortMapping}
 			}
