--- conflicted
+++ resolved
@@ -10,6 +10,7 @@
 
 	"github.com/aws/aws-sdk-go-v2/aws"
 	awstypes "github.com/aws/aws-sdk-go-v2/service/route53resolver/types"
+	"github.com/aws/aws-sdk-go/service/route53resolver"
 	sdkacctest "github.com/hashicorp/terraform-plugin-testing/helper/acctest"
 	"github.com/hashicorp/terraform-plugin-testing/helper/resource"
 	"github.com/hashicorp/terraform-plugin-testing/terraform"
@@ -378,7 +379,7 @@
 
 func TestAccRoute53ResolverRule_forward_ipv6(t *testing.T) {
 	ctx := acctest.Context(t)
-	var rule1, rule2, rule3 route53resolver.ResolverRule
+	var rule1, rule2, rule3 awstypes.ResolverRule
 	resourceName := "aws_route53_resolver_rule.test"
 	ep1ResourceName := "aws_route53_resolver_endpoint.test.0"
 	ep2ResourceName := "aws_route53_resolver_endpoint.test.1"
@@ -504,10 +505,9 @@
 	})
 }
 
-<<<<<<< HEAD
 func TestAccRoute53ResolverRule_forwardEndpointRecreate_ipv6(t *testing.T) {
 	ctx := acctest.Context(t)
-	var rule1, rule2 route53resolver.ResolverRule
+	var rule1, rule2 awstypes.ResolverRule
 	resourceName := "aws_route53_resolver_rule.test"
 	epResourceName := "aws_route53_resolver_endpoint.test.0"
 	domainName := acctest.RandomDomainName()
@@ -554,10 +554,7 @@
 	})
 }
 
-func testAccCheckRulesSame(before, after *route53resolver.ResolverRule) resource.TestCheckFunc {
-=======
 func testAccCheckRulesSame(before, after *awstypes.ResolverRule) resource.TestCheckFunc {
->>>>>>> e1ea096b
 	return func(s *terraform.State) error {
 		if before, after := aws.ToString(before.Arn), aws.ToString(after.Arn); before != after {
 			return fmt.Errorf("Expected Route53 Resolver Rule ARNs to be the same. But they were: %s, %s", before, after)
@@ -689,13 +686,8 @@
 `, rName, domainName))
 }
 
-<<<<<<< HEAD
 func testAccRuleConfig_forward_ipv6(rName, domainName string) string {
 	return acctest.ConfigCompose(testAccRuleConfig_resolverEndpointBaseIPv6(rName), fmt.Sprintf(`
-=======
-func testAccRuleConfig_forwardMultiProtocol(rName, domainName, protocol string) string {
-	return acctest.ConfigCompose(testAccRuleConfig_resolverEndpointMultiProtocolBase(rName), fmt.Sprintf(`
->>>>>>> e1ea096b
 resource "aws_route53_resolver_rule" "test" {
   domain_name = %[2]q
   rule_type   = "FORWARD"
@@ -704,18 +696,27 @@
   resolver_endpoint_id = aws_route53_resolver_endpoint.test[0].id
 
   target_ip {
-<<<<<<< HEAD
     ipv6 = "2001:6b0:7::18"
   }
 }
 `, rName, domainName))
-=======
+}
+
+func testAccRuleConfig_forwardMultiProtocol(rName, domainName, protocol string) string {
+	return acctest.ConfigCompose(testAccRuleConfig_resolverEndpointMultiProtocolBase(rName), fmt.Sprintf(`
+resource "aws_route53_resolver_rule" "test" {
+  domain_name = %[2]q
+  rule_type   = "FORWARD"
+  name        = %[1]q
+
+  resolver_endpoint_id = aws_route53_resolver_endpoint.test[0].id
+
+  target_ip {
     ip       = "192.0.2.6"
     protocol = %[3]q
   }
 }
 `, rName, domainName, protocol))
->>>>>>> e1ea096b
 }
 
 func testAccRuleConfig_forwardTargetIPChanged(rName, domainName string) string {
