// Copyright (c) HashiCorp, Inc.
// SPDX-License-Identifier: MPL-2.0

package iot

import (
	"context"
	"log"
	"time"

	"github.com/aws/aws-sdk-go-v2/aws"
	"github.com/aws/aws-sdk-go-v2/service/iot"
	awstypes "github.com/aws/aws-sdk-go-v2/service/iot/types"
	"github.com/hashicorp/terraform-plugin-sdk/v2/diag"
	"github.com/hashicorp/terraform-plugin-sdk/v2/helper/retry"
	"github.com/hashicorp/terraform-plugin-sdk/v2/helper/schema"
	"github.com/hashicorp/terraform-plugin-sdk/v2/helper/validation"
	"github.com/hashicorp/terraform-provider-aws/internal/conns"
	"github.com/hashicorp/terraform-provider-aws/internal/errs"
	"github.com/hashicorp/terraform-provider-aws/internal/errs/sdkdiag"
	"github.com/hashicorp/terraform-provider-aws/internal/flex"
	tftags "github.com/hashicorp/terraform-provider-aws/internal/tags"
	"github.com/hashicorp/terraform-provider-aws/internal/tfresource"
	"github.com/hashicorp/terraform-provider-aws/internal/verify"
	"github.com/hashicorp/terraform-provider-aws/names"
)

// @SDKResource("aws_iot_thing_group", name="Thing Group")
// @Tags(identifierAttribute="arn")
func ResourceThingGroup() *schema.Resource {
	return &schema.Resource{
		CreateWithoutTimeout: resourceThingGroupCreate,
		ReadWithoutTimeout:   resourceThingGroupRead,
		UpdateWithoutTimeout: resourceThingGroupUpdate,
		DeleteWithoutTimeout: resourceThingGroupDelete,

		Importer: &schema.ResourceImporter{
			StateContext: schema.ImportStatePassthroughContext,
		},

		Schema: map[string]*schema.Schema{
			names.AttrARN: {
				Type:     schema.TypeString,
				Computed: true,
			},
			"metadata": {
				Type:     schema.TypeList,
				Computed: true,
				Elem: &schema.Resource{
					Schema: map[string]*schema.Schema{
						names.AttrCreationDate: {
							Type:     schema.TypeString,
							Computed: true,
						},
						"parent_group_name": {
							Type:     schema.TypeString,
							Computed: true,
						},
						"root_to_parent_groups": {
							Type:     schema.TypeList,
							Computed: true,
							Elem: &schema.Resource{
								Schema: map[string]*schema.Schema{
									"group_arn": {
										Type:     schema.TypeString,
										Computed: true,
									},
									"group_name": {
										Type:     schema.TypeString,
										Computed: true,
									},
								},
							},
						},
					},
				},
			},
			names.AttrName: {
				Type:         schema.TypeString,
				Required:     true,
				ForceNew:     true,
				ValidateFunc: validation.StringLenBetween(1, 128),
			},
			"parent_group_name": {
				Type:         schema.TypeString,
				Optional:     true,
				ForceNew:     true,
				ValidateFunc: validation.StringLenBetween(1, 128),
			},
			"properties": {
				Type:     schema.TypeList,
				Optional: true,
				MaxItems: 1,
				Elem: &schema.Resource{
					Schema: map[string]*schema.Schema{
						"attribute_payload": {
							Type:     schema.TypeList,
							Optional: true,
							MaxItems: 1,
							Elem: &schema.Resource{
								Schema: map[string]*schema.Schema{
									"attributes": {
										Type:     schema.TypeMap,
										Optional: true,
										Elem:     &schema.Schema{Type: schema.TypeString},
									},
								},
							},
						},
						names.AttrDescription: {
							Type:     schema.TypeString,
							Optional: true,
						},
					},
				},
			},
			names.AttrTags:    tftags.TagsSchema(),
			names.AttrTagsAll: tftags.TagsSchemaComputed(),
			names.AttrVersion: {
				Type:     schema.TypeInt,
				Computed: true,
			},
		},

		CustomizeDiff: verify.SetTagsDiff,
	}
}

const (
	thingGroupDeleteTimeout = 1 * time.Minute
)

func resourceThingGroupCreate(ctx context.Context, d *schema.ResourceData, meta interface{}) diag.Diagnostics {
	var diags diag.Diagnostics
	conn := meta.(*conns.AWSClient).IoTClient(ctx)

	name := d.Get(names.AttrName).(string)
	input := &iot.CreateThingGroupInput{
		Tags:           getTagsIn(ctx),
		ThingGroupName: aws.String(name),
	}

	if v, ok := d.GetOk("parent_group_name"); ok {
		input.ParentGroupName = aws.String(v.(string))
	}

	if v, ok := d.GetOk("properties"); ok && len(v.([]interface{})) > 0 && v.([]interface{})[0] != nil {
		input.ThingGroupProperties = expandThingGroupProperties(v.([]interface{})[0].(map[string]interface{}))
	}

	output, err := conn.CreateThingGroup(ctx, input)

	if err != nil {
		return sdkdiag.AppendErrorf(diags, "creating IoT Thing Group (%s): %s", name, err)
	}

	d.SetId(aws.ToString(output.ThingGroupName))

	return append(diags, resourceThingGroupRead(ctx, d, meta)...)
}

func resourceThingGroupRead(ctx context.Context, d *schema.ResourceData, meta interface{}) diag.Diagnostics {
	var diags diag.Diagnostics
	conn := meta.(*conns.AWSClient).IoTClient(ctx)

	output, err := findThingGroupByName(ctx, conn, d.Id())

	if !d.IsNewResource() && tfresource.NotFound(err) {
		log.Printf("[WARN] IoT Thing Group (%s) not found, removing from state", d.Id())
		d.SetId("")
		return diags
	}

	if err != nil {
		return sdkdiag.AppendErrorf(diags, "reading IoT Thing Group (%s): %s", d.Id(), err)
	}

	d.Set(names.AttrARN, output.ThingGroupArn)
	d.Set(names.AttrName, output.ThingGroupName)

	if output.ThingGroupMetadata != nil {
		if err := d.Set("metadata", []interface{}{flattenThingGroupMetadata(output.ThingGroupMetadata)}); err != nil {
			return sdkdiag.AppendErrorf(diags, "setting metadata: %s", err)
		}
	} else {
		d.Set("metadata", nil)
	}
	if v := flattenThingGroupProperties(output.ThingGroupProperties); len(v) > 0 {
		if err := d.Set("properties", []interface{}{v}); err != nil {
			return sdkdiag.AppendErrorf(diags, "setting properties: %s", err)
		}
	} else {
		d.Set("properties", nil)
	}

	if output.ThingGroupMetadata != nil {
		d.Set("parent_group_name", output.ThingGroupMetadata.ParentGroupName)
	} else {
		d.Set("parent_group_name", nil)
	}
	d.Set(names.AttrVersion, output.Version)

	return diags
}

func resourceThingGroupUpdate(ctx context.Context, d *schema.ResourceData, meta interface{}) diag.Diagnostics {
	var diags diag.Diagnostics
	conn := meta.(*conns.AWSClient).IoTClient(ctx)

	if d.HasChangesExcept(names.AttrTags, names.AttrTagsAll) {
		input := &iot.UpdateThingGroupInput{
			ExpectedVersion: aws.Int64(int64(d.Get(names.AttrVersion).(int))),
			ThingGroupName:  aws.String(d.Get(names.AttrName).(string)),
		}

		if v, ok := d.GetOk("properties"); ok && len(v.([]interface{})) > 0 && v.([]interface{})[0] != nil {
			input.ThingGroupProperties = expandThingGroupProperties(v.([]interface{})[0].(map[string]interface{}))
		} else {
			input.ThingGroupProperties = &awstypes.ThingGroupProperties{}
		}

		// https://docs.aws.amazon.com/iot/latest/apireference/API_AttributePayload.html#API_AttributePayload_Contents:
		// "To remove an attribute, call UpdateThing with an empty attribute value."
		if input.ThingGroupProperties.AttributePayload == nil {
			input.ThingGroupProperties.AttributePayload = &awstypes.AttributePayload{
				Attributes: map[string]string{},
			}
		}

		log.Printf("[DEBUG] Updating IoT Thing Group: %s", d.Id())
		_, err := conn.UpdateThingGroup(ctx, input)

		if err != nil {
			return sdkdiag.AppendErrorf(diags, "updating IoT Thing Group (%s): %s", d.Id(), err)
		}
	}

	return append(diags, resourceThingGroupRead(ctx, d, meta)...)
}

func resourceThingGroupDelete(ctx context.Context, d *schema.ResourceData, meta interface{}) diag.Diagnostics {
	var diags diag.Diagnostics
	conn := meta.(*conns.AWSClient).IoTClient(ctx)

	log.Printf("[DEBUG] Deleting IoT Thing Group: %s", d.Id())
	_, err := tfresource.RetryWhen(ctx, thingGroupDeleteTimeout,
		func() (interface{}, error) {
			return conn.DeleteThingGroup(ctx, &iot.DeleteThingGroupInput{
				ThingGroupName: aws.String(d.Id()),
			})
		},
		func(err error) (bool, error) {
			if errs.IsA[*awstypes.InvalidRequestException](err) {
				return true, err
			}

			return false, err
		})

	if errs.IsA[*awstypes.ResourceNotFoundException](err) {
		return diags
	}

	if err != nil {
		return sdkdiag.AppendErrorf(diags, "deleting IoT Thing Group (%s): %s", d.Id(), err)
	}

	return diags
}

func findThingGroupByName(ctx context.Context, conn *iot.Client, name string) (*iot.DescribeThingGroupOutput, error) {
	input := &iot.DescribeThingGroupInput{
		ThingGroupName: aws.String(name),
	}

	output, err := conn.DescribeThingGroup(ctx, input)

	if errs.IsA[*awstypes.ResourceNotFoundException](err) {
		return nil, &retry.NotFoundError{
			LastError:   err,
			LastRequest: input,
		}
	}

	if err != nil {
		return nil, err
	}

	if output == nil {
		return nil, tfresource.NewEmptyResultError(input)
	}

	return output, nil
}

func expandThingGroupProperties(tfMap map[string]interface{}) *awstypes.ThingGroupProperties {
	if tfMap == nil {
		return nil
	}

	apiObject := &awstypes.ThingGroupProperties{}

	if v, ok := tfMap["attribute_payload"].([]interface{}); ok && len(v) > 0 {
		apiObject.AttributePayload = expandAttributePayload(v[0].(map[string]interface{}))
	}

	if v, ok := tfMap[names.AttrDescription].(string); ok && v != "" {
		apiObject.ThingGroupDescription = aws.String(v)
	}

	return apiObject
}

func expandAttributePayload(tfMap map[string]interface{}) *awstypes.AttributePayload {
	if tfMap == nil {
		return nil
	}

	apiObject := &awstypes.AttributePayload{}

	if v, ok := tfMap["attributes"].(map[string]interface{}); ok && len(v) > 0 {
		apiObject.Attributes = flex.ExpandStringValueMap(v)
	}

	return apiObject
}

func flattenThingGroupMetadata(apiObject *awstypes.ThingGroupMetadata) map[string]interface{} {
	if apiObject == nil {
		return nil
	}

	tfMap := map[string]interface{}{}

	if v := apiObject.CreationDate; v != nil {
<<<<<<< HEAD
		tfMap["creation_date"] = aws.ToTime(v).Format(time.RFC3339)
=======
		tfMap[names.AttrCreationDate] = aws.TimeValue(v).Format(time.RFC3339)
>>>>>>> e71921f4
	}

	if v := apiObject.ParentGroupName; v != nil {
		tfMap["parent_group_name"] = aws.ToString(v)
	}

	if v := apiObject.RootToParentThingGroups; v != nil {
		tfMap["root_to_parent_groups"] = flattenGroupNameAndARNs(v)
	}

	return tfMap
}

func flattenGroupNameAndARN(apiObject awstypes.GroupNameAndArn) map[string]interface{} {
	tfMap := map[string]interface{}{}

	if v := apiObject.GroupArn; v != nil {
		tfMap["group_arn"] = aws.ToString(v)
	}

	if v := apiObject.GroupName; v != nil {
		tfMap["group_name"] = aws.ToString(v)
	}

	return tfMap
}

func flattenGroupNameAndARNs(apiObjects []awstypes.GroupNameAndArn) []interface{} {
	if len(apiObjects) == 0 {
		return nil
	}

	var tfList []interface{}

	for _, apiObject := range apiObjects {
		tfList = append(tfList, flattenGroupNameAndARN(apiObject))
	}

	return tfList
}

func flattenThingGroupProperties(apiObject *awstypes.ThingGroupProperties) map[string]interface{} {
	if apiObject == nil {
		return nil
	}

	tfMap := map[string]interface{}{}

	if v := flattenAttributePayload(apiObject.AttributePayload); len(v) > 0 {
		tfMap["attribute_payload"] = []interface{}{v}
	}

	if v := apiObject.ThingGroupDescription; v != nil {
		tfMap[names.AttrDescription] = aws.ToString(v)
	}

	return tfMap
}

func flattenAttributePayload(apiObject *awstypes.AttributePayload) map[string]interface{} {
	if apiObject == nil {
		return nil
	}

	tfMap := map[string]interface{}{}

	if v := apiObject.Attributes; v != nil {
		tfMap["attributes"] = aws.StringMap(v)
	}

	return tfMap
}<|MERGE_RESOLUTION|>--- conflicted
+++ resolved
@@ -333,11 +333,7 @@
 	tfMap := map[string]interface{}{}
 
 	if v := apiObject.CreationDate; v != nil {
-<<<<<<< HEAD
-		tfMap["creation_date"] = aws.ToTime(v).Format(time.RFC3339)
-=======
-		tfMap[names.AttrCreationDate] = aws.TimeValue(v).Format(time.RFC3339)
->>>>>>> e71921f4
+		tfMap[names.AttrCreationDate] = aws.ToTime(v).Format(time.RFC3339)
 	}
 
 	if v := apiObject.ParentGroupName; v != nil {
